--- conflicted
+++ resolved
@@ -130,12 +130,6 @@
 
     lint: pre-commit {posargs:run --all-files --show-diff-on-failure}
 
-<<<<<<< HEAD
-    # FIXME:https://github.com/twisted/twisted/issues/11583
-    # With latest towncrier we should be amble to just use towncrier included
-    # `check` tool.
-=======
->>>>>>> c565583b
     newsfragment: python -m towncrier check --compare-with=trunk
 
 
