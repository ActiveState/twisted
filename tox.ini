; tox configuration file for running tests similar to buildbot builders.
;
; There is a non-default `codecov-publish` environment used to publish the
; coverage results to codecov.io. It should be called after running the
; standard coverage environment.
;
[tox]
skip_missing_interpreters=True
toxworkdir=build/
envlist=
        {py27,py33,py34,py35}-{tests,nomodules,coverage}-posix
        py27-{tests,nomodules,coverage}-windows,
        pyflakes,twistedchecker,apidocs,narrativedocs,topfile,manifest-checker

[testenv]
deps =
     ; Some relatively standard dependencies that we want to have
     ; We cannot use extras here, because it is not supported on Py3
     {tests,coverage}: cryptography >= 0.9
     {tests,coverage}: pyopenssl >= 0.13
     {tests,coverage}: service_identity
     {tests,coverage}: idna >= 0.6
     {tests,coverage}: pyserial
     {tests,coverage}: python-subunit
     {tests,coverage}: pycrypto
     {tests,coverage}: appdirs
     {tests,coverage}: h2
     {tests,coverage}: priority
     {tests,coverage}: sphinx

     py27-{tests,coverage}-posix: pysqlite
     py27-{tests,coverage}: soappy

     windows: pypiwin32

     coverage: coverage

     codecov-publish: codecov

     ; Code quality checkers
     pyflakes: pyflakes
     twistedchecker: twistedchecker
     manifest-checker: check-manifest

     ; Documentation
     apidocs: pydoctor
     narrativedocs: sphinx

; All environment variables are passed.
passenv = *

setenv =
   # Enable sub-processes coverage reports and store coverage reports in a
   # known location.
   COVERAGE_PROCESS_START = {toxinidir}/.coveragerc
   COVERAGE_FILE = {toxworkdir}/.coverage

commands =

    ; Install PyDoctor here so it DOESNT overwrite Twisted
    py27-{tests,coverage}: pip install --no-deps epydoc pydoctor

    {tests,nomodules}: {envbindir}/trial --reactor={env:TWISTED_REACTOR:default} --reporter={env:TRIAL_REPORTER:verbose}  {posargs:twisted}

    coverage: python {toxinidir}/admin/_copy.py {toxinidir}/admin/zz_coverage.pth {envsitepackagesdir}/zz_coverage.pth
    coverage: coverage erase
<<<<<<< HEAD
    coverage: coverage run -p --rcfile={toxinidir}/.coveragerc {envbindir}/trial --reactor={env:TWISTED_REACTOR:default} --reporter={env:TRIAL_REPORTER:verbose} {posargs:twisted}
    coverage: python {toxinidir}/admin/_copy.py "_trial_temp/.coverage*" {toxinidir}

    coverage-publish: coverage combine
    coverage-publish: coverage xml -o coverage.xml -i
    coverage-publish: codecov {env:CODECOV_OPTIONS:}
=======
    # FIXME: https://bitbucket.org/ned/coveragepy/issues/506
    # Here we have a conditional coverage run as we have bin/trial on posix
    # and Scripts/trial.exe on Windows.
    coverage-posix: coverage run -p --rcfile={toxinidir}/.coveragerc {envbindir}/trial --reactor={env:TWISTED_REACTOR:default} --reporter={env:TRIAL_REPORTER:verbose} {posargs:twisted}
    # FIXME: https://twistedmatrix.com/trac/ticket/8611
    # {toxinidir}/bin/trial works for Python 2.7 but not for Python 3.4
    coverage-windows: coverage run -p --rcfile={toxinidir}/.coveragerc {toxinidir}/bin/trial --reactor={env:TWISTED_REACTOR:default} --reporter={env:TRIAL_REPORTER:verbose} {posargs:twisted}
    # Continue with copying the files outside of the ven and into the root dir
    # so that buildbot or other jobs can access them.

    # FIXME: https://twistedmatrix.com/trac/ticket/8599
    # FIXME: https://github.com/twisted-infra/braid/issues/209
    # Once buildbot is updated to use tox to publish the coverage we should
    # remove these lines.
    coverage: python {toxinidir}/admin/_copy.py "{toxworkdir}/.coverage*" {toxinidir}

    codecov-publish: coverage combine {toxworkdir}
    codecov-publish: coverage xml -o coverage.xml -i
    codecov-publish: codecov {env:CODECOV_OPTIONS:}
>>>>>>> fc120b8a

    twistedchecker: twistedchecker src/{posargs:twisted}
    pyflakes: pyflakes src/{posargs:twisted admin bin}

    apidocs: {toxinidir}/bin/admin/build-apidocs {toxinidir} apidocs
    narrativedocs: sphinx-build -aW -b html -d {toxinidir}/docs/_build {toxinidir}/docs {toxinidir}/docs/_build/

    topfile: python {toxinidir}/bin/admin/check-topfile "{toxinidir}"

    manifest-checker: check-manifest --ignore "docs/_build*,docs/historic/*,admin*,bin/admin*,twisted/topfiles/*.Old"

[testenv:twistedchecker]
basepython=python2.7
changedir={toxinidir}
[testenv:pyflakes]
basepython=python2.7
changedir={toxinidir}
[testenv:apidocs]
basepython=python2.7
[testenv:topfile]
basepython=python2.7
changedir={toxinidir}
[testenv:manifest-checker]
basepython=python2.7
changedir={toxinidir}<|MERGE_RESOLUTION|>--- conflicted
+++ resolved
@@ -53,7 +53,7 @@
    # Enable sub-processes coverage reports and store coverage reports in a
    # known location.
    COVERAGE_PROCESS_START = {toxinidir}/.coveragerc
-   COVERAGE_FILE = {toxworkdir}/.coverage
+   COVERAGE_FILE = {toxinidir}/.coverage
 
 commands =
 
@@ -64,14 +64,6 @@
 
     coverage: python {toxinidir}/admin/_copy.py {toxinidir}/admin/zz_coverage.pth {envsitepackagesdir}/zz_coverage.pth
     coverage: coverage erase
-<<<<<<< HEAD
-    coverage: coverage run -p --rcfile={toxinidir}/.coveragerc {envbindir}/trial --reactor={env:TWISTED_REACTOR:default} --reporter={env:TRIAL_REPORTER:verbose} {posargs:twisted}
-    coverage: python {toxinidir}/admin/_copy.py "_trial_temp/.coverage*" {toxinidir}
-
-    coverage-publish: coverage combine
-    coverage-publish: coverage xml -o coverage.xml -i
-    coverage-publish: codecov {env:CODECOV_OPTIONS:}
-=======
     # FIXME: https://bitbucket.org/ned/coveragepy/issues/506
     # Here we have a conditional coverage run as we have bin/trial on posix
     # and Scripts/trial.exe on Windows.
@@ -88,10 +80,9 @@
     # remove these lines.
     coverage: python {toxinidir}/admin/_copy.py "{toxworkdir}/.coverage*" {toxinidir}
 
-    codecov-publish: coverage combine {toxworkdir}
+    codecov-publish: coverage combine
     codecov-publish: coverage xml -o coverage.xml -i
     codecov-publish: codecov {env:CODECOV_OPTIONS:}
->>>>>>> fc120b8a
 
     twistedchecker: twistedchecker src/{posargs:twisted}
     pyflakes: pyflakes src/{posargs:twisted admin bin}
