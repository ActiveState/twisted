[metadata]
name = Twisted
version = attr: twisted.__version__
description = An asynchronous networking framework written in Python
author = Twisted Matrix Laboratories
author_email = twisted-python@twistedmatrix.com
maintainer = Glyph Lefkowitz
maintainer_email = glyph@twistedmatrix.com
url = https://twistedmatrix.com/
project_urls =
    Documentation=https://twistedmatrix.com/documents/current/
    Source=https://github.com/twisted/twisted
    Issues=https://twistedmatrix.com/trac/report
license = MIT
classifiers =
    Programming Language :: Python :: 3
    Programming Language :: Python :: 3 :: Only
    Programming Language :: Python :: 3.5
    Programming Language :: Python :: 3.6
    Programming Language :: Python :: 3.7
    Programming Language :: Python :: 3.8
    Programming Language :: Python :: 3.9
long_description_content_type = text/x-rst

[options]
python_requires = >=3.5.2
install_requires =
    zope.interface >= 4.4.2
    constantly >= 15.1
    incremental >= 16.10.1
    Automat >= 0.8.0
    hyperlink >= 17.1.1
    attrs >= 19.2.0
<<<<<<< HEAD
=======
    twisted-iocpsupport ~= 1.0.0; platform_system == "Windows"
setup_requires = incremental >= 16.10.1
>>>>>>> 30c13150
include_package_data = True
zip_safe = False
package_dir = =src
packages = find:

[options.extras_require]
test =
    cython-test-exception-raiser ~= 1.0
    PyHamcrest >= 1.9.0
dev =
    pyflakes >= 1.0.0
    twisted-dev-tools >= 0.0.2
    python-subunit
    towncrier >= 17.4.0
    twistedchecker >= 0.7.2
    # force upgrades for rtd default packages: https://git.io/JU73V
    alabaster~=0.7.12
    commonmark~=0.9.1
    docutils~=0.16.0
    mock~=4.0
    pillow~=7.2
    readthedocs-sphinx-ext~=2.1
    recommonmark~=0.6.0
    sphinx~=3.2
    sphinx-rtd-theme~=0.5.0
tls =
    pyopenssl >= 16.0.0
    # service_identity 18.1.0 added support for validating IP addresses in
    # certificate subjectAltNames
    service_identity >= 18.1.0
    idna >= 2.4
conch =
    pyasn1
    cryptography >= 2.6
    appdirs >= 1.4.0
    bcrypt >= 3.0.0
serial =
    pyserial >= 3.0
    pywin32 != 226; platform_system == "Windows"
http2 =
    h2 >= 3.0, < 4.0
    priority >= 1.1.0, < 2.0
contextvars =
    contextvars >= 2.4, < 3; python_version < "3.7"
all_non_platform =
    %(test)s
    %(tls)s
    %(conch)s
    %(serial)s
    %(http2)s
    %(contextvars)s
macos_platform =
    pyobjc-core
    pyobjc-framework-CFNetwork
    pyobjc-framework-Cocoa
    %(all_non_platform)s
windows_platform =
    pywin32 != 226
    %(all_non_platform)s
osx_platform =
    %(macos_platform)s

[options.packages.find]
where = src

[options.entry_points]
console_scripts =
    ckeygen = twisted.conch.scripts.ckeygen:run
    cftp = twisted.conch.scripts.cftp:run
    conch = twisted.conch.scripts.conch:run
    mailmail = twisted.mail.scripts.mailmail:run
    pyhtmlizer = twisted.scripts.htmlizer:run
    tkconch = twisted.conch.scripts.tkconch:run
    trial = twisted.scripts.trial:run
    twist = twisted.application.twist._twist:Twist.main
    twistd = twisted.scripts.twistd:run

[options.exclude_package_data]
* =
    *.c
    *.h
    *.pxi
    *.pyx
    build.bat<|MERGE_RESOLUTION|>--- conflicted
+++ resolved
@@ -31,11 +31,7 @@
     Automat >= 0.8.0
     hyperlink >= 17.1.1
     attrs >= 19.2.0
-<<<<<<< HEAD
-=======
     twisted-iocpsupport ~= 1.0.0; platform_system == "Windows"
-setup_requires = incremental >= 16.10.1
->>>>>>> 30c13150
 include_package_data = True
 zip_safe = False
 package_dir = =src
