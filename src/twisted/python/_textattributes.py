# -*- test-case-name: twisted.python.test.test_textattributes -*-
# Copyright (c) Twisted Matrix Laboratories.
# See LICENSE for details.

"""
This module provides some common functionality for the manipulation of
formatting states.

Defining the mechanism by which text containing character attributes is
constructed begins by subclassing L{CharacterAttributesMixin}.

Defining how a single formatting state is to be serialized begins by
subclassing L{_FormattingStateMixin}.

Serializing a formatting structure is done with L{flatten}.

@see: L{twisted.conch.insults.helper._FormattingState}
@see: L{twisted.conch.insults.text._CharacterAttributes}
@see: L{twisted.words.protocols.irc._FormattingState}
@see: L{twisted.words.protocols.irc._CharacterAttributes}
"""


from typing import ClassVar, List, Sequence
from twisted.python.util import FancyEqMixin
from twisted.python.compat import unicode

import sys
import warnings


class _Attribute(FancyEqMixin):
    """
    A text attribute.

    Indexing a text attribute with a C{str} or another text attribute adds that
    object as a child, indexing with a C{list} or C{tuple} adds the elements as
    children; in either case C{self} is returned.

    @type children: C{list}
    @ivar children: Child attributes.
    """

    compareAttributes: ClassVar[Sequence[str]] = ("children",)

    def __init__(self):
        self.children = []

    def __repr__(self) -> str:
        return "<{} {!r}>".format(type(self).__name__, vars(self))

    def __getitem__(self, item):
        if isinstance(item, unicode):
            warnings.warn("Calling _Attribute.__getitem__ with a unicode/str"
                          " object instead of a bytes object is deprecated"
                          " since Twisted NEXT",
                          category=DeprecationWarning,
                          stacklevel=2)
            item = item.encode(sys.getdefaultencoding())
        assert isinstance(item, (list, tuple, _Attribute, bytes))
        if isinstance(item, (list, tuple)):
            self.children.extend(item)
        else:
            self.children.append(item)
        return self

    def serialize(self, write, attrs=None, attributeRenderer="toVT102"):
        """
        Serialize the text attribute and its children.

        @param write: C{callable}, taking one C{str} argument, called
            to output a single text attribute at a time.

        @param attrs: A formatting state instance used to determine
            how to serialize the attribute children.

        @type attributeRenderer: C{str}
        @param attributeRenderer: Name of the method on I{attrs} that
            should be called to render the attributes during
            serialization.  Defaults to C{'toVT102'}.
        """
        if attrs is None:
            attrs = DefaultFormattingState()
        for ch in self.children:
            if isinstance(ch, _Attribute):
                ch.serialize(write, attrs.copy(), attributeRenderer)
            else:
                renderMeth = getattr(attrs, attributeRenderer)
                write(renderMeth())
                write(ch)


class _NormalAttr(_Attribute):
    """
    A text attribute for normal text.
    """

    def serialize(self, write, attrs, attributeRenderer):
        attrs.__init__()
        _Attribute.serialize(self, write, attrs, attributeRenderer)


class _OtherAttr(_Attribute):
    """
    A text attribute for text with formatting attributes.

    The unary minus operator returns the inverse of this attribute, where that
    makes sense.

    @type attrname: C{str}
    @ivar attrname: Text attribute name.

    @ivar attrvalue: Text attribute value.
    """

    compareAttributes = ("attrname", "attrvalue", "children")

    def __init__(self, attrname, attrvalue):
        _Attribute.__init__(self)
        self.attrname = attrname
        self.attrvalue = attrvalue

    def __neg__(self):
        result = _OtherAttr(self.attrname, not self.attrvalue)
        result.children.extend(self.children)
        return result

    def serialize(self, write, attrs, attributeRenderer):
        attrs = attrs._withAttribute(self.attrname, self.attrvalue)
        _Attribute.serialize(self, write, attrs, attributeRenderer)


class _ColorAttr(_Attribute):
    """
    Generic color attribute.

    @param color: Color value.

    @param ground: Foreground or background attribute name.
    """

    compareAttributes = ("color", "ground", "children")

    def __init__(self, color, ground):
        _Attribute.__init__(self)
        self.color = color
        self.ground = ground

    def serialize(self, write, attrs, attributeRenderer):
        attrs = attrs._withAttribute(self.ground, self.color)
        _Attribute.serialize(self, write, attrs, attributeRenderer)


class _ForegroundColorAttr(_ColorAttr):
    """
    Foreground color attribute.
    """

    def __init__(self, color):
        _ColorAttr.__init__(self, color, "foreground")


class _BackgroundColorAttr(_ColorAttr):
    """
    Background color attribute.
    """

    def __init__(self, color):
        _ColorAttr.__init__(self, color, "background")


class _ColorAttribute:
    """
    A color text attribute.

    Attribute access results in a color value lookup, by name, in
    I{_ColorAttribute.attrs}.

    @type ground: L{_ColorAttr}
    @param ground: Foreground or background color attribute to look color names
        up from.

    @param attrs: Mapping of color names to color values.
    @type attrs: Dict like object.
    """

    def __init__(self, ground, attrs):
        self.ground = ground
        self.attrs = attrs

    def __getattr__(self, name):
        try:
            return self.ground(self.attrs[name])
        except KeyError:
            raise AttributeError(name)


class CharacterAttributesMixin:
    """
    Mixin for character attributes that implements a C{__getattr__} method
    returning a new C{_NormalAttr} instance when attempting to access
    a C{'normal'} attribute; otherwise a new C{_OtherAttr} instance is returned
    for names that appears in the C{'attrs'} attribute.
    """

    def __getattr__(self, name):
        if name == "normal":
            return _NormalAttr()
        if name in self.attrs:
            return _OtherAttr(name, True)
        raise AttributeError(name)


class DefaultFormattingState(FancyEqMixin):
    """
    A character attribute that does nothing, thus applying no attributes to
    text.
    """

    compareAttributes: ClassVar[Sequence[str]] = ("_dummy",)

    _dummy = 0

    def copy(self):
        """
        Make a copy of this formatting state.

        @return: A formatting state instance.
        """
        return type(self)()

    def _withAttribute(self, name, value):
        """
        Add a character attribute to a copy of this formatting state.

        @param name: Attribute name to be added to formatting state.

        @param value: Attribute value.

        @return: A formatting state instance with the new attribute.
        """
        return self.copy()

    def toVT102(self):
        """
        Emit a VT102 control sequence that will set up all the attributes this
        formatting state has set.

        @return: A string containing VT102 control sequences that mimic this
            formatting state.
        """
<<<<<<< HEAD
        return b''

=======
        return ""
>>>>>>> 4478372b


class _FormattingStateMixin(DefaultFormattingState):
    """
    Mixin for the formatting state/attributes of a single character.

    Implementers must ensure their C{__init__} method can be called
    with no arguments.
    """

    def copy(self):
        c = DefaultFormattingState.copy(self)
        c.__dict__.update(vars(self))
        return c

    def _withAttribute(self, name, value):
        if getattr(self, name) != value:
            attr = self.copy()
            attr._subtracting = not value
            setattr(attr, name, value)
            return attr
        else:
            return self.copy()


def flatten(output, attrs, attributeRenderer="toVT102"):
    """
    Serialize a sequence of characters with attribute information

    The resulting string can be interpreted by compatible software so that the
    contained characters are displayed and, for those attributes which are
    supported by the software, the attributes expressed. The exact result of
    the serialization depends on the behavior of the method specified by
    I{attributeRenderer}.

    For example, if your terminal is VT102 compatible, you might run
    this for a colorful variation on the \"hello world\" theme::

        from twisted.conch.insults.text import flatten, attributes as A
        from twisted.conch.insults.helper import CharacterAttribute
        print(flatten(
            A.normal[A.bold[A.fg.red['He'], A.fg.green['ll'], A.fg.magenta['o'], ' ',
                            A.fg.yellow['Wo'], A.fg.blue['rl'], A.fg.cyan['d!']]],
            CharacterAttribute()))

    @param output: Object returned by accessing attributes of the
        module-level attributes object.

    @param attrs: A formatting state instance used to determine how to
        serialize C{output}.

    @type attributeRenderer: C{str}
    @param attributeRenderer: Name of the method on I{attrs} that should be
        called to render the attributes during serialization. Defaults to
        C{'toVT102'}.

    @return: A string expressing the text and display attributes specified by
        L{output}.
    """
    flattened: List[str] = []
    output.serialize(flattened.append, attrs, attributeRenderer)
<<<<<<< HEAD
    return b''.join(flattened)

=======
    return "".join(flattened)
>>>>>>> 4478372b


__all__ = ["flatten", "DefaultFormattingState", "CharacterAttributesMixin"]<|MERGE_RESOLUTION|>--- conflicted
+++ resolved
@@ -51,11 +51,13 @@
 
     def __getitem__(self, item):
         if isinstance(item, unicode):
-            warnings.warn("Calling _Attribute.__getitem__ with a unicode/str"
-                          " object instead of a bytes object is deprecated"
-                          " since Twisted NEXT",
-                          category=DeprecationWarning,
-                          stacklevel=2)
+            warnings.warn(
+                "Calling _Attribute.__getitem__ with a unicode/str"
+                " object instead of a bytes object is deprecated"
+                " since Twisted NEXT",
+                category=DeprecationWarning,
+                stacklevel=2,
+            )
             item = item.encode(sys.getdefaultencoding())
         assert isinstance(item, (list, tuple, _Attribute, bytes))
         if isinstance(item, (list, tuple)):
@@ -249,12 +251,7 @@
         @return: A string containing VT102 control sequences that mimic this
             formatting state.
         """
-<<<<<<< HEAD
-        return b''
-
-=======
-        return ""
->>>>>>> 4478372b
+        return b""
 
 
 class _FormattingStateMixin(DefaultFormattingState):
@@ -316,12 +313,7 @@
     """
     flattened: List[str] = []
     output.serialize(flattened.append, attrs, attributeRenderer)
-<<<<<<< HEAD
-    return b''.join(flattened)
-
-=======
-    return "".join(flattened)
->>>>>>> 4478372b
+    return b"".join(flattened)
 
 
 __all__ = ["flatten", "DefaultFormattingState", "CharacterAttributesMixin"]