# -*- test-case-name: twisted.python.test.test_release -*-
# Copyright (c) Twisted Matrix Laboratories.
# See LICENSE for details.

"""
Twisted's automated release system.

This module is only for use within Twisted's release system. If you are anyone
else, do not use it. The interface and behaviour will change without notice.

Only Linux is supported by this code.  It should not be used by any tools
which must run on multiple platforms (eg the setup.py script).
"""

import os
import sys
from subprocess import STDOUT, CalledProcessError, check_output
from typing import Dict

from zope.interface import Interface, implementer

from twisted.python.compat import execfile
from twisted.python.filepath import FilePath

# Types of newsfragments.
NEWSFRAGMENT_TYPES = ["doc", "bugfix", "misc", "feature", "removal"]
intersphinxURLs = [
    "https://docs.python.org/3/objects.inv",
    "https://cryptography.io/en/latest/objects.inv",
    "https://pyopenssl.readthedocs.io/en/stable/objects.inv",
    "https://hyperlink.readthedocs.io/en/stable/objects.inv",
    "https://twisted.org/constantly/docs/objects.inv",
    "https://twisted.org/incremental/docs/objects.inv",
    "https://python-hyper.org/projects/hyper-h2/en/stable/objects.inv",
    "https://priority.readthedocs.io/en/stable/objects.inv",
    "https://zopeinterface.readthedocs.io/en/latest/objects.inv",
    "https://automat.readthedocs.io/en/latest/objects.inv",
]


def runCommand(args, **kwargs):
    """Execute a vector of arguments.

    This is a wrapper around L{subprocess.check_output}, so it takes
    the same arguments as L{subprocess.Popen} with one difference: all
    arguments after the vector must be keyword arguments.

    @param args: arguments passed to L{subprocess.check_output}
    @param kwargs: keyword arguments passed to L{subprocess.check_output}
    @return: command output
    @rtype: L{bytes}
    """
    kwargs["stderr"] = STDOUT
    return check_output(args, **kwargs)


class IVCSCommand(Interface):
    """
    An interface for VCS commands.
    """

    def ensureIsWorkingDirectory(path):
        """
        Ensure that C{path} is a working directory of this VCS.

        @type path: L{twisted.python.filepath.FilePath}
        @param path: The path to check.
        """

    def isStatusClean(path):
        """
        Return the Git status of the files in the specified path.

        @type path: L{twisted.python.filepath.FilePath}
        @param path: The path to get the status from (can be a directory or a
            file.)
        """

    def remove(path):
        """
        Remove the specified path from a the VCS.

        @type path: L{twisted.python.filepath.FilePath}
        @param path: The path to remove from the repository.
        """

    def exportTo(fromDir, exportDir):
        """
        Export the content of the VCSrepository to the specified directory.

        @type fromDir: L{twisted.python.filepath.FilePath}
        @param fromDir: The path to the VCS repository to export.

        @type exportDir: L{twisted.python.filepath.FilePath}
        @param exportDir: The directory to export the content of the
            repository to. This directory doesn't have to exist prior to
            exporting the repository.
        """


@implementer(IVCSCommand)
class GitCommand:
    """
    Subset of Git commands to release Twisted from a Git repository.
    """

    @staticmethod
    def ensureIsWorkingDirectory(path):
        """
        Ensure that C{path} is a Git working directory.

        @type path: L{twisted.python.filepath.FilePath}
        @param path: The path to check.
        """
        try:
            runCommand(["git", "rev-parse"], cwd=path.path)
        except (CalledProcessError, OSError):
            raise NotWorkingDirectory(
                f"{path.path} does not appear to be a Git repository."
            )

    @staticmethod
    def isStatusClean(path):
        """
        Return the Git status of the files in the specified path.

        @type path: L{twisted.python.filepath.FilePath}
        @param path: The path to get the status from (can be a directory or a
            file.)
        """
        status = runCommand(["git", "-C", path.path, "status", "--short"]).strip()
        return status == b""

    @staticmethod
    def remove(path):
        """
        Remove the specified path from a Git repository.

        @type path: L{twisted.python.filepath.FilePath}
        @param path: The path to remove from the repository.
        """
        runCommand(["git", "-C", path.dirname(), "rm", path.path])

    @staticmethod
    def exportTo(fromDir, exportDir):
        """
        Export the content of a Git repository to the specified directory.

        @type fromDir: L{twisted.python.filepath.FilePath}
        @param fromDir: The path to the Git repository to export.

        @type exportDir: L{twisted.python.filepath.FilePath}
        @param exportDir: The directory to export the content of the
            repository to. This directory doesn't have to exist prior to
            exporting the repository.
        """
        runCommand(
            [
                "git",
                "-C",
                fromDir.path,
                "checkout-index",
                "--all",
                "--force",
                # prefix has to end up with a "/" so that files get copied
                # to a directory whose name is the prefix.
                "--prefix",
                exportDir.path + "/",
            ]
        )


def getRepositoryCommand(directory):
    """
    Detect the VCS used in the specified directory and return a L{GitCommand}
    if the directory is a Git repository. If the directory is not git, it
    raises a L{NotWorkingDirectory} exception.

    @type directory: L{FilePath}
    @param directory: The directory to detect the VCS used from.

    @rtype: L{GitCommand}

    @raise NotWorkingDirectory: if no supported VCS can be found from the
        specified directory.
    """
    try:
        GitCommand.ensureIsWorkingDirectory(directory)
        return GitCommand
    except (NotWorkingDirectory, OSError):
        # It's not Git, but that's okay, eat the error
        pass

    raise NotWorkingDirectory(f"No supported VCS can be found in {directory.path}")


class Project:
    """
    A representation of a project that has a version.

    @ivar directory: A L{twisted.python.filepath.FilePath} pointing to the base
        directory of a Twisted-style Python package. The package should contain
        a C{_version.py} file and a C{newsfragments} directory that contains a
        C{README} file.
    """

    def __init__(self, directory):
        self.directory = directory

    def __repr__(self) -> str:
        return f"{self.__class__.__name__}({self.directory!r})"

    def getVersion(self):
        """
        @return: A L{incremental.Version} specifying the version number of the
            project based on live python modules.
        """
        namespace: Dict[str, object] = {}
        directory = self.directory
        while not namespace:
            if directory.path == "/":
                raise Exception("Not inside a Twisted project.")
            elif not directory.basename() == "twisted":
                directory = directory.parent()
            else:
                execfile(directory.child("_version.py").path, namespace)
        return namespace["__version__"]


def findTwistedProjects(baseDirectory):
    """
    Find all Twisted-style projects beneath a base directory.

    @param baseDirectory: A L{twisted.python.filepath.FilePath} to look inside.
    @return: A list of L{Project}.
    """
    projects = []
    for filePath in baseDirectory.walk():
        if filePath.basename() == "newsfragments":
            projectDirectory = filePath.parent()
            projects.append(Project(projectDirectory))
    return projects


def replaceInFile(filename, oldToNew):
    """
    I replace the text `oldstr' with `newstr' in `filename' using science.
    """
    os.rename(filename, filename + ".bak")
    with open(filename + ".bak") as f:
        d = f.read()
    for k, v in oldToNew.items():
        d = d.replace(k, v)
    with open(filename + ".new", "w") as f:
        f.write(d)
    os.rename(filename + ".new", filename)
    os.unlink(filename + ".bak")


class NoDocumentsFound(Exception):
    """
    Raised when no input documents are found.
    """


<<<<<<< HEAD
class APIBuilder:
    """
    Generate API documentation from source files using
    U{pydoctor<https://github.com/twisted/pydoctor>}.  This requires
    pydoctor to be installed and usable.
    """

    def build(self, projectName, projectURL, sourceURL, packagePath, outputPath):
        """
        Call pydoctor's entry point with options which will generate HTML
        documentation for the specified package's API.

        @type projectName: C{str}
        @param projectName: The name of the package for which to generate
            documentation.

        @type projectURL: C{str}
        @param projectURL: The location (probably an HTTP URL) of the project
            on the web.

        @type sourceURL: C{str}
        @param sourceURL: The location (probably an HTTP URL) of the root of
            the source browser for the project.

        @type packagePath: L{FilePath}
        @param packagePath: The path to the top-level of the package named by
            C{projectName}.

        @type outputPath: L{FilePath}
        @param outputPath: An existing directory to which the generated API
            documentation will be written.
        """
        intersphinxes = []

        for intersphinx in intersphinxURLs:
            intersphinxes.append("--intersphinx")
            intersphinxes.append(intersphinx)

        from pydoctor.driver import main  # type: ignore[import]

        templatesPath = FilePath(__file__).parent().child("_pydoctortemplates")

        args = [
            "--project-name",
            projectName,
            "--project-url",
            projectURL,
            "--system-class",
            "twisted.python._pydoctor.TwistedSystem",
            "--project-base-dir",
            packagePath.parent().path,
            "--template-dir",
            templatesPath.path,
            "--html-viewsource-base",
            sourceURL,
            "--html-output",
            outputPath.path,
            "--quiet",
            "--make-html",
            "--warnings-as-errors",
        ] + intersphinxes
        args.append(packagePath.path)
        main(args)
=======
class SphinxBuilder:
    """
    Generate HTML documentation using Sphinx.

    Generates and runs a shell command that looks something like::

        sphinx-build -b html -d [BUILDDIR]/doctrees
                                [DOCDIR]/source
                                [BUILDDIR]/html

    where DOCDIR is a directory containing another directory called "source"
    which contains the Sphinx source files, and BUILDDIR is the directory in
    which the Sphinx output will be created.
    """

    def main(self, args):
        """
        Build the main documentation.

        @type args: list of str
        @param args: The command line arguments to process.  This must contain
            one string argument: the path to the root of a Twisted checkout.
            Additional arguments will be ignored for compatibility with legacy
            build infrastructure.
        """
        output = self.build(FilePath(args[0]).child("docs"))
        if output:
            sys.stdout.write(f"Unclean build:\n{output}\n")
            raise sys.exit(1)

    def build(self, docDir, buildDir=None, version=""):
        """
        Build the documentation in C{docDir} with Sphinx.

        @param docDir: The directory of the documentation.  This is a directory
            which contains another directory called "source" which contains the
            Sphinx "conf.py" file and sphinx source documents.
        @type docDir: L{twisted.python.filepath.FilePath}

        @param buildDir: The directory to build the documentation in.  By
            default this will be a child directory of {docDir} named "build".
        @type buildDir: L{twisted.python.filepath.FilePath}

        @param version: The version of Twisted to set in the docs.
        @type version: C{str}

        @return: the output produced by running the command
        @rtype: L{str}
        """
        if buildDir is None:
            buildDir = docDir.parent().child("doc")

        doctreeDir = buildDir.child("doctrees")

        output = runCommand(
            [
                "sphinx-build",
                "-q",
                "-b",
                "html",
                "-d",
                doctreeDir.path,
                docDir.path,
                buildDir.path,
            ]
        ).decode("utf-8")

        # Delete the doctrees, as we don't want them after the docs are built
        doctreeDir.remove()

        for path in docDir.walk():
            if path.basename() == "man":
                segments = path.segmentsFrom(docDir)
                dest = buildDir
                while segments:
                    dest = dest.child(segments.pop(0))
                if not dest.parent().isdir():
                    dest.parent().makedirs()
                path.copyTo(dest)
        return output
>>>>>>> ff2ea618


def filePathDelta(origin, destination):
    """
    Return a list of strings that represent C{destination} as a path relative
    to C{origin}.

    It is assumed that both paths represent directories, not files. That is to
    say, the delta of L{twisted.python.filepath.FilePath} /foo/bar to
    L{twisted.python.filepath.FilePath} /foo/baz will be C{../baz},
    not C{baz}.

    @type origin: L{twisted.python.filepath.FilePath}
    @param origin: The origin of the relative path.

    @type destination: L{twisted.python.filepath.FilePath}
    @param destination: The destination of the relative path.
    """
    commonItems = 0
    path1 = origin.path.split(os.sep)
    path2 = destination.path.split(os.sep)
    for elem1, elem2 in zip(path1, path2):
        if elem1 == elem2:
            commonItems += 1
        else:
            break
    path = [".."] * (len(path1) - commonItems)
    return path + path2[commonItems:]


class NotWorkingDirectory(Exception):
    """
    Raised when a directory does not appear to be a repository directory of a
    supported VCS.
    """


class CheckNewsfragmentScript:
    """
    A thing for checking whether a checkout has a newsfragment.
    """

    def __init__(self, _print):
        self._print = _print

    def main(self, args):
        """
        Run the script.

        @type args: L{list} of L{str}
        @param args: The command line arguments to process. This must contain
            one string: the path to the root of the Twisted checkout.
        """
        if len(args) != 1:
            sys.exit("Must specify one argument: the Twisted checkout")

        encoding = sys.stdout.encoding or "ascii"
        location = os.path.abspath(args[0])

        branch = (
            runCommand([b"git", b"rev-parse", b"--abbrev-ref", "HEAD"], cwd=location)
            .decode(encoding)
            .strip()
        )

        # diff-filter=d to exclude deleted newsfiles (which will happen on the
        # release branch)
        r = (
            runCommand(
                [
                    b"git",
                    b"diff",
                    b"--name-only",
                    b"origin/trunk...",
                    b"--diff-filter=d",
                ],
                cwd=location,
            )
            .decode(encoding)
            .strip()
        )

        if not r:
            self._print("On trunk or no diffs from trunk; no need to look at this.")
            sys.exit(0)

        files = r.strip().split(os.linesep)

        self._print("Looking at these files:")
        for change in files:
            self._print(change)
        self._print("----")

        if len(files) == 1:
            if files[0] == os.sep.join(["docs", "fun", "Twisted.Quotes"]):
                self._print("Quotes change only; no newsfragment needed.")
                sys.exit(0)

        newsfragments = []

        for change in files:
            if os.sep + "newsfragments" + os.sep in change:
                if "." in change and change.rsplit(".", 1)[1] in NEWSFRAGMENT_TYPES:
                    newsfragments.append(change)

        if branch.startswith("release-"):
            if newsfragments:
                self._print("No newsfragments should be on the release branch.")
                sys.exit(1)
            else:
                self._print("Release branch with no newsfragments, all good.")
                sys.exit(0)

        if os.environ.get("GITHUB_HEAD_REF", "") == "pre-commit-ci-update-config":
            # The run was triggered by pre-commit.ci.
            if newsfragments:
                self._print(
                    "No newsfragments should be present on an autoupdated branch."
                )
                sys.exit(1)
            else:
                self._print("Autoupdated branch with no newsfragments, all good.")
                sys.exit(0)

        for change in newsfragments:
            self._print("Found " + change)
            sys.exit(0)

        self._print("No newsfragment found. Have you committed it?")
        sys.exit(1)<|MERGE_RESOLUTION|>--- conflicted
+++ resolved
@@ -20,22 +20,9 @@
 from zope.interface import Interface, implementer
 
 from twisted.python.compat import execfile
-from twisted.python.filepath import FilePath
 
 # Types of newsfragments.
 NEWSFRAGMENT_TYPES = ["doc", "bugfix", "misc", "feature", "removal"]
-intersphinxURLs = [
-    "https://docs.python.org/3/objects.inv",
-    "https://cryptography.io/en/latest/objects.inv",
-    "https://pyopenssl.readthedocs.io/en/stable/objects.inv",
-    "https://hyperlink.readthedocs.io/en/stable/objects.inv",
-    "https://twisted.org/constantly/docs/objects.inv",
-    "https://twisted.org/incremental/docs/objects.inv",
-    "https://python-hyper.org/projects/hyper-h2/en/stable/objects.inv",
-    "https://priority.readthedocs.io/en/stable/objects.inv",
-    "https://zopeinterface.readthedocs.io/en/latest/objects.inv",
-    "https://automat.readthedocs.io/en/latest/objects.inv",
-]
 
 
 def runCommand(args, **kwargs):
@@ -261,154 +248,6 @@
     """
     Raised when no input documents are found.
     """
-
-
-<<<<<<< HEAD
-class APIBuilder:
-    """
-    Generate API documentation from source files using
-    U{pydoctor<https://github.com/twisted/pydoctor>}.  This requires
-    pydoctor to be installed and usable.
-    """
-
-    def build(self, projectName, projectURL, sourceURL, packagePath, outputPath):
-        """
-        Call pydoctor's entry point with options which will generate HTML
-        documentation for the specified package's API.
-
-        @type projectName: C{str}
-        @param projectName: The name of the package for which to generate
-            documentation.
-
-        @type projectURL: C{str}
-        @param projectURL: The location (probably an HTTP URL) of the project
-            on the web.
-
-        @type sourceURL: C{str}
-        @param sourceURL: The location (probably an HTTP URL) of the root of
-            the source browser for the project.
-
-        @type packagePath: L{FilePath}
-        @param packagePath: The path to the top-level of the package named by
-            C{projectName}.
-
-        @type outputPath: L{FilePath}
-        @param outputPath: An existing directory to which the generated API
-            documentation will be written.
-        """
-        intersphinxes = []
-
-        for intersphinx in intersphinxURLs:
-            intersphinxes.append("--intersphinx")
-            intersphinxes.append(intersphinx)
-
-        from pydoctor.driver import main  # type: ignore[import]
-
-        templatesPath = FilePath(__file__).parent().child("_pydoctortemplates")
-
-        args = [
-            "--project-name",
-            projectName,
-            "--project-url",
-            projectURL,
-            "--system-class",
-            "twisted.python._pydoctor.TwistedSystem",
-            "--project-base-dir",
-            packagePath.parent().path,
-            "--template-dir",
-            templatesPath.path,
-            "--html-viewsource-base",
-            sourceURL,
-            "--html-output",
-            outputPath.path,
-            "--quiet",
-            "--make-html",
-            "--warnings-as-errors",
-        ] + intersphinxes
-        args.append(packagePath.path)
-        main(args)
-=======
-class SphinxBuilder:
-    """
-    Generate HTML documentation using Sphinx.
-
-    Generates and runs a shell command that looks something like::
-
-        sphinx-build -b html -d [BUILDDIR]/doctrees
-                                [DOCDIR]/source
-                                [BUILDDIR]/html
-
-    where DOCDIR is a directory containing another directory called "source"
-    which contains the Sphinx source files, and BUILDDIR is the directory in
-    which the Sphinx output will be created.
-    """
-
-    def main(self, args):
-        """
-        Build the main documentation.
-
-        @type args: list of str
-        @param args: The command line arguments to process.  This must contain
-            one string argument: the path to the root of a Twisted checkout.
-            Additional arguments will be ignored for compatibility with legacy
-            build infrastructure.
-        """
-        output = self.build(FilePath(args[0]).child("docs"))
-        if output:
-            sys.stdout.write(f"Unclean build:\n{output}\n")
-            raise sys.exit(1)
-
-    def build(self, docDir, buildDir=None, version=""):
-        """
-        Build the documentation in C{docDir} with Sphinx.
-
-        @param docDir: The directory of the documentation.  This is a directory
-            which contains another directory called "source" which contains the
-            Sphinx "conf.py" file and sphinx source documents.
-        @type docDir: L{twisted.python.filepath.FilePath}
-
-        @param buildDir: The directory to build the documentation in.  By
-            default this will be a child directory of {docDir} named "build".
-        @type buildDir: L{twisted.python.filepath.FilePath}
-
-        @param version: The version of Twisted to set in the docs.
-        @type version: C{str}
-
-        @return: the output produced by running the command
-        @rtype: L{str}
-        """
-        if buildDir is None:
-            buildDir = docDir.parent().child("doc")
-
-        doctreeDir = buildDir.child("doctrees")
-
-        output = runCommand(
-            [
-                "sphinx-build",
-                "-q",
-                "-b",
-                "html",
-                "-d",
-                doctreeDir.path,
-                docDir.path,
-                buildDir.path,
-            ]
-        ).decode("utf-8")
-
-        # Delete the doctrees, as we don't want them after the docs are built
-        doctreeDir.remove()
-
-        for path in docDir.walk():
-            if path.basename() == "man":
-                segments = path.segmentsFrom(docDir)
-                dest = buildDir
-                while segments:
-                    dest = dest.child(segments.pop(0))
-                if not dest.parent().isdir():
-                    dest.parent().makedirs()
-                path.copyTo(dest)
-        return output
->>>>>>> ff2ea618
 
 
 def filePathDelta(origin, destination):
