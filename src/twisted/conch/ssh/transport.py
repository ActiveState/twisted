# -*- test-case-name: twisted.conch.test.test_transport -*-
# Copyright (c) Twisted Matrix Laboratories.
# See LICENSE for details.

"""
The lowest level SSH protocol.  This handles the key negotiation, the
encryption and the compression.  The transport layer is described in
RFC 4253.

Maintainer: Paul Swartz
"""

from __future__ import absolute_import, division

import binascii
import hmac
import struct
import zlib
import re

<<<<<<< HEAD
=======
# This import is needed if SHA256 hashing is used.
#import base64

>>>>>>> d8cc7064
from hashlib import md5, sha1, sha256, sha384, sha512

from cryptography.exceptions import UnsupportedAlgorithm
from cryptography.hazmat.backends import default_backend
from cryptography.hazmat.primitives.ciphers import algorithms, modes, Cipher
from cryptography.hazmat.primitives.asymmetric import ec

from twisted.internet import protocol, defer
from twisted.python import log, randbytes
from twisted.python.compat import networkString, iterbytes, _bytesChr as chr

# This import is needed if SHA256 hashing is used.
#from twisted.python.compat import nativeString

from twisted.conch.ssh import address, keys, _kex
from twisted.conch.ssh.common import (
    NS, getNS, MP, getMP, _MPpow, ffs, int_from_bytes
)



def _getRandomNumber(random, bits):
    """
    Generate a random number in the range [0, 2 ** bits).

    @type random: L{callable}
    @param random: A callable taking a count of bytes and returning that many
    random bytes.

    @type bits: L{int}
    @param bits: The number of bits in the result.

    @rtype: L{int} or L{long}
    @return: The newly generated random number.

    @raise ValueError: if C{bits} is not a multiple of 8.
    """
    if bits % 8:
        raise ValueError("bits (%d) must be a multiple of 8" % (bits,))
    return int_from_bytes(random(bits // 8), 'big')



def _generateX(random, bits):
    """
    Generate a new value for the private key x.

    From RFC 2631, section 2.2::

        X9.42 requires that the private key x be in the interval
        [2, (q - 2)].  x should be randomly generated in this interval.

    @type random: L{callable}
    @param random: A callable taking a count of bytes and returning that many
    random bytes.

    @type bits: L{int}
    @param bits: The size of the key to generate, in bits.

    @rtype: L{int}
    @return: A suitable 'x' value.
    """
    while True:
        x = _getRandomNumber(random, bits)
        if 2 <= x <= (2 ** bits) - 2:
            return x



class _MACParams(tuple):
    """
    L{_MACParams} represents the parameters necessary to compute SSH MAC
    (Message Authenticate Codes).

    L{_MACParams} is a L{tuple} subclass to maintain compatibility with older
    versions of the code.  The elements of a L{_MACParams} are::

        0. The digest object used for the MAC
        1. The inner pad ("ipad") string
        2. The outer pad ("opad") string
        3. The size of the digest produced by the digest object

    L{_MACParams} is also an object lesson in why tuples are a bad type for
    public APIs.

    @ivar key: The HMAC key which will be used.
    """



class SSHCiphers:
    """
    SSHCiphers represents all the encryption operations that need to occur
    to encrypt and authenticate the SSH connection.

    @cvar cipherMap: A dictionary mapping SSH encryption names to 3-tuples of
        (<cryptography.hazmat.primitives.interfaces.CipherAlgorithm>,
        <block size>, <cryptography.hazmat.primitives.interfaces.Mode>)
    @cvar macMap: A dictionary mapping SSH MAC names to hash modules.

    @ivar outCipType: the string type of the outgoing cipher.
    @ivar inCipType: the string type of the incoming cipher.
    @ivar outMACType: the string type of the incoming MAC.
    @ivar inMACType: the string type of the incoming MAC.
    @ivar encBlockSize: the block size of the outgoing cipher.
    @ivar decBlockSize: the block size of the incoming cipher.
    @ivar verifyDigestSize: the size of the incoming MAC.
    @ivar outMAC: a tuple of (<hash module>, <inner key>, <outer key>,
        <digest size>) representing the outgoing MAC.
    @ivar inMAc: see outMAC, but for the incoming MAC.
    """

    cipherMap = {
        b'3des-cbc': (algorithms.TripleDES, 24, modes.CBC),
        b'blowfish-cbc': (algorithms.Blowfish, 16, modes.CBC),
        b'aes256-cbc': (algorithms.AES, 32, modes.CBC),
        b'aes192-cbc': (algorithms.AES, 24, modes.CBC),
        b'aes128-cbc': (algorithms.AES, 16, modes.CBC),
        b'cast128-cbc': (algorithms.CAST5, 16, modes.CBC),
        b'aes128-ctr': (algorithms.AES, 16, modes.CTR),
        b'aes192-ctr': (algorithms.AES, 24, modes.CTR),
        b'aes256-ctr': (algorithms.AES, 32, modes.CTR),
        b'3des-ctr': (algorithms.TripleDES, 24, modes.CTR),
        b'blowfish-ctr': (algorithms.Blowfish, 16, modes.CTR),
        b'cast128-ctr': (algorithms.CAST5, 16, modes.CTR),
        b'none': (None, 0, modes.CBC),
    }
    macMap = {
        b'hmac-sha2-512': sha512,
        b'hmac-sha2-384': sha384,
        b'hmac-sha2-256': sha256,
        b'hmac-sha1': sha1,
        b'hmac-md5': md5,
        b'none': None
     }


    def __init__(self, outCip, inCip, outMac, inMac):
        self.outCipType = outCip
        self.inCipType = inCip
        self.outMACType = outMac
        self.inMACType = inMac
        self.encBlockSize = 0
        self.decBlockSize = 0
        self.verifyDigestSize = 0
        self.outMAC = (None, b'', b'', 0)
        self.inMAC = (None, b'', b'', 0)


    def setKeys(self, outIV, outKey, inIV, inKey, outInteg, inInteg):
        """
        Set up the ciphers and hashes using the given keys,

        @param outIV: the outgoing initialization vector
        @param outKey: the outgoing encryption key
        @param inIV: the incoming initialization vector
        @param inKey: the incoming encryption key
        @param outInteg: the outgoing integrity key
        @param inInteg: the incoming integrity key.
        """
        o = self._getCipher(self.outCipType, outIV, outKey)
        self.encryptor = o.encryptor()
        self.encBlockSize = o.algorithm.block_size // 8
        o = self._getCipher(self.inCipType, inIV, inKey)
        self.decryptor = o.decryptor()
        self.decBlockSize = o.algorithm.block_size // 8
        self.outMAC = self._getMAC(self.outMACType, outInteg)
        self.inMAC = self._getMAC(self.inMACType, inInteg)
        if self.inMAC:
            self.verifyDigestSize = self.inMAC[3]


    def _getCipher(self, cip, iv, key):
        """
        Creates an initialized cipher object.

        @param cip: the name of the cipher, maps into cipherMap
        @param iv: the initialzation vector
        @param key: the encryption key

        @return: the cipher object.
        """
        algorithmClass, keySize, modeClass = self.cipherMap[cip]
        if algorithmClass is None:
            return _DummyCipher()

        return Cipher(
            algorithmClass(key[:keySize]),
            modeClass(iv[:algorithmClass.block_size // 8]),
            backend=default_backend(),
        )


    def _getMAC(self, mac, key):
        """
        Gets a 4-tuple representing the message authentication code.
        (<hash module>, <inner hash value>, <outer hash value>,
        <digest size>)

        @type mac: L{bytes}
        @param mac: a key mapping into macMap

        @type key: L{bytes}
        @param key: the MAC key.

        @rtype: L{bytes}
        @return: The MAC components.
        """
        mod = self.macMap[mac]
        if not mod:
            return (None, b'', b'', 0)

        # With stdlib we can only get attributes fron an instantiated object.
        hashObject = mod()
        digestSize = hashObject.digest_size
        blockSize = hashObject.block_size

        # Truncation here appears to contravene RFC 2104, section 2.  However,
        # implementing the hashing behavior prescribed by the RFC breaks
        # interoperability with OpenSSH (at least version 5.5p1).
        key = key[:digestSize] + (b'\x00' * (blockSize - digestSize))
        i = key.translate(hmac.trans_36)
        o = key.translate(hmac.trans_5C)
        result = _MACParams((mod, i, o, digestSize))
        result.key = key
        return result


    def encrypt(self, blocks):
        """
        Encrypt some data.

        @type blocks: L{bytes}
        @param blocks: The data to encrypt.

        @rtype: L{bytes}
        @return: The encrypted data.
        """
        return self.encryptor.update(blocks)


    def decrypt(self, blocks):
        """
        Decrypt some data.

        @type blocks: L{bytes}
        @param blocks: The data to decrypt.

        @rtype: L{bytes}
        @return: The decrypted data.
        """
        return self.decryptor.update(blocks)


    def makeMAC(self, seqid, data):
        """
        Create a message authentication code (MAC) for the given packet using
        the outgoing MAC values.

        @type seqid: L{int}
        @param seqid: The sequence ID of the outgoing packet.

        @type data: L{bytes}
        @param data: The data to create a MAC for.

        @rtype: L{str}
        @return: The serialized MAC.
        """
        if not self.outMAC[0]:
            return b''
        data = struct.pack('>L', seqid) + data
        return hmac.HMAC(self.outMAC.key, data, self.outMAC[0]).digest()


    def verify(self, seqid, data, mac):
        """
        Verify an incoming MAC using the incoming MAC values.

        @type seqid: L{int}
        @param seqid: The sequence ID of the incoming packet.

        @type data: L{bytes}
        @param data: The packet data to verify.

        @type mac: L{bytes}
        @param mac: The MAC sent with the packet.

        @rtype: L{bool}
        @return: C{True} if the MAC is valid.
        """
        if not self.inMAC[0]:
            return mac == b''
        data = struct.pack('>L', seqid) + data
        outer = hmac.HMAC(self.inMAC.key, data, self.inMAC[0]).digest()
        return mac == outer



def _getSupportedCiphers():
    """
    Build a list of ciphers that are supported by the backend in use.

    @return: a list of supported ciphers.
    @rtype: L{list} of L{str}
    """
    supportedCiphers = []
    cs = [b'aes256-ctr', b'aes256-cbc', b'aes192-ctr', b'aes192-cbc',
          b'aes128-ctr', b'aes128-cbc', b'cast128-ctr', b'cast128-cbc',
          b'blowfish-ctr', b'blowfish-cbc', b'3des-ctr', b'3des-cbc']
    for cipher in cs:
        algorithmClass, keySize, modeClass = SSHCiphers.cipherMap[cipher]
        try:
            Cipher(
                algorithmClass(b' ' * keySize),
                modeClass(b' ' * (algorithmClass.block_size // 8)),
                backend=default_backend(),
            ).encryptor()
        except UnsupportedAlgorithm:
            pass
        else:
            supportedCiphers.append(cipher)
    return supportedCiphers



class SSHTransportBase(protocol.Protocol):
    """
    Protocol supporting basic SSH functionality: sending/receiving packets
    and message dispatch.  To connect to or run a server, you must use
    SSHClientTransport or SSHServerTransport.

    @ivar protocolVersion: A string representing the version of the SSH
        protocol we support.  Currently defaults to '2.0'.

    @ivar version: A string representing the version of the server or client.
        Currently defaults to 'Twisted'.

    @ivar comment: An optional string giving more information about the
        server or client.

    @ivar supportedCiphers: A list of strings representing the encryption
        algorithms supported, in order from most-preferred to least.

    @ivar supportedMACs: A list of strings representing the message
        authentication codes (hashes) supported, in order from most-preferred
        to least.  Both this and supportedCiphers can include 'none' to use
        no encryption or authentication, but that must be done manually,

    @ivar supportedKeyExchanges: A list of strings representing the
        key exchanges supported, in order from most-preferred to least.

    @ivar supportedPublicKeys:  A list of strings representing the
        public key types supported, in order from most-preferred to least.

    @ivar supportedCompressions: A list of strings representing compression
        types supported, from most-preferred to least.

    @ivar supportedLanguages: A list of strings representing languages
        supported, from most-preferred to least.

    @ivar supportedVersions: A container of strings representing supported ssh
        protocol version numbers.

    @ivar isClient: A boolean indicating whether this is a client or server.

    @ivar gotVersion: A boolean indicating whether we have received the
        version string from the other side.

    @ivar buf: Data we've received but hasn't been parsed into a packet.

    @ivar outgoingPacketSequence: the sequence number of the next packet we
        will send.

    @ivar incomingPacketSequence: the sequence number of the next packet we
        are expecting from the other side.

    @ivar outgoingCompression: an object supporting the .compress(str) and
        .flush() methods, or None if there is no outgoing compression.  Used to
        compress outgoing data.

    @ivar outgoingCompressionType: A string representing the outgoing
        compression type.

    @ivar incomingCompression: an object supporting the .decompress(str)
        method, or None if there is no incoming compression.  Used to
        decompress incoming data.

    @ivar incomingCompressionType: A string representing the incoming
        compression type.

    @ivar ourVersionString: the version string that we sent to the other side.
        Used in the key exchange.

    @ivar otherVersionString: the version string sent by the other side.  Used
        in the key exchange.

    @ivar ourKexInitPayload: the MSG_KEXINIT payload we sent.  Used in the key
        exchange.

    @ivar otherKexInitPayload: the MSG_KEXINIT payload we received.  Used in
        the key exchange

    @ivar sessionID: a string that is unique to this SSH session.  Created as
        part of the key exchange, sessionID is used to generate the various
        encryption and authentication keys.

    @ivar service: an SSHService instance, or None.  If it's set to an object,
        it's the currently running service.

    @ivar kexAlg: the agreed-upon key exchange algorithm.

    @ivar keyAlg: the agreed-upon public key type for the key exchange.

    @ivar currentEncryptions: an SSHCiphers instance.  It represents the
        current encryption and authentication options for the transport.

    @ivar nextEncryptions: an SSHCiphers instance.  Held here until the
        MSG_NEWKEYS messages are exchanged, when nextEncryptions is
        transitioned to currentEncryptions.

    @ivar first: the first bytes of the next packet.  In order to avoid
        decrypting data twice, the first bytes are decrypted and stored until
        the whole packet is available.

    @ivar _keyExchangeState: The current protocol state with respect to key
        exchange.  This is either C{_KEY_EXCHANGE_NONE} if no key exchange is
        in progress (and returns to this value after any key exchange
        completqes), C{_KEY_EXCHANGE_REQUESTED} if this side of the connection
        initiated a key exchange, and C{_KEY_EXCHANGE_PROGRESSING} if the other
        side of the connection initiated a key exchange.  C{_KEY_EXCHANGE_NONE}
        is the initial value (however SSH connections begin with key exchange,
        so it will quickly change to another state).

    @ivar _blockedByKeyExchange: Whenever C{_keyExchangeState} is not
        C{_KEY_EXCHANGE_NONE}, this is a C{list} of pending messages which were
        passed to L{sendPacket} but could not be sent because it is not legal
        to send them while a key exchange is in progress.  When the key
        exchange completes, another attempt is made to send these messages.
    """
    protocolVersion = b'2.0'
    version = b'Twisted'
    comment = b''
    ourVersionString = (b'SSH-' + protocolVersion + b'-' + version + b' '
            + comment).strip()

    # L{None} is supported as cipher and hmac. For security they are disabled
    # by default. To enable them, subclass this class and add it, or do:
    # SSHTransportBase.supportedCiphers.append('none')
    # List ordered by preference.
    supportedCiphers = _getSupportedCiphers()
    supportedMACs = [
        b'hmac-sha2-512',
        b'hmac-sha2-384',
        b'hmac-sha2-256',
        b'hmac-sha1',
        b'hmac-md5',
        # `none`,
    ]

    supportedKeyExchanges = _kex.getSupportedKeyExchanges()
<<<<<<< HEAD
    supportedPublicKeys = ([b'ssh-rsa', b'ssh-dss'] +
                        [b'ecdsa-sha2-' + curve for curve in list(keys._curveTable.keys())])
=======
    supportedPublicKeys = [b'ssh-rsa', b'ssh-dss']

    # Add the supported EC keys, and change the name from ecdh* to ecdsa*
    for eckey in supportedKeyExchanges:
        if eckey.find(b'ecdh') != -1:
            supportedPublicKeys += [eckey.replace(b'ecdh', b'ecdsa')]

>>>>>>> d8cc7064
    supportedCompressions = [b'none', b'zlib']
    supportedLanguages = ()
    supportedVersions = (b'1.99', b'2.0')
    isClient = False
    gotVersion = False
    buf = b''
    outgoingPacketSequence = 0
    incomingPacketSequence = 0
    outgoingCompression = None
    incomingCompression = None
    sessionID = None
    service = None

    # There is no key exchange activity in progress.
    _KEY_EXCHANGE_NONE = '_KEY_EXCHANGE_NONE'

    # Key exchange is in progress and we started it.
    _KEY_EXCHANGE_REQUESTED = '_KEY_EXCHANGE_REQUESTED'

    # Key exchange is in progress and both sides have sent KEXINIT messages.
    _KEY_EXCHANGE_PROGRESSING = '_KEY_EXCHANGE_PROGRESSING'

    # There is a fourth conceptual state not represented here: KEXINIT received
    # but not sent.  Since we always send a KEXINIT as soon as we get it, we
    # can't ever be in that state.

    # The current key exchange state.
    _keyExchangeState = _KEY_EXCHANGE_NONE
    _blockedByKeyExchange = None

    def connectionLost(self, reason):
        """
        When the underlying connection is closed, stop the running service (if
        any), and log out the avatar (if any).

        @type reason: L{twisted.python.failure.Failure}
        @param reason: The cause of the connection being closed.
        """
        if self.service:
            self.service.serviceStopped()
        if hasattr(self, 'avatar'):
            self.logoutFunction()
        log.msg('connection lost')


    def connectionMade(self):
        """
        Called when the connection is made to the other side.  We sent our
        version and the MSG_KEXINIT packet.
        """
        self.transport.write(self.ourVersionString + b'\r\n')
        self.currentEncryptions = SSHCiphers(b'none', b'none', b'none',
                                             b'none')
        self.currentEncryptions.setKeys(b'', b'', b'', b'', b'', b'')
        self.sendKexInit()


    def sendKexInit(self):
        """
        Send a I{KEXINIT} message to initiate key exchange or to respond to a
        key exchange initiated by the peer.

        @raise RuntimeError: If a key exchange has already been started and it
            is not appropriate to send a I{KEXINIT} message at this time.

        @return: L{None}
        """
        if self._keyExchangeState != self._KEY_EXCHANGE_NONE:
            raise RuntimeError(
                "Cannot send KEXINIT while key exchange state is %r" % (
                    self._keyExchangeState,))

        self.ourKexInitPayload = b''.join([
            chr(MSG_KEXINIT),
            randbytes.secureRandom(16),
            NS(b','.join(self.supportedKeyExchanges)),
            NS(b','.join(self.supportedPublicKeys)),
            NS(b','.join(self.supportedCiphers)),
            NS(b','.join(self.supportedCiphers)),
            NS(b','.join(self.supportedMACs)),
            NS(b','.join(self.supportedMACs)),
            NS(b','.join(self.supportedCompressions)),
            NS(b','.join(self.supportedCompressions)),
            NS(b','.join(self.supportedLanguages)),
            NS(b','.join(self.supportedLanguages)),
            b'\000\000\000\000\000'])
        self.sendPacket(MSG_KEXINIT, self.ourKexInitPayload[1:])
        self._keyExchangeState = self._KEY_EXCHANGE_REQUESTED
        self._blockedByKeyExchange = []


    def _allowedKeyExchangeMessageType(self, messageType):
        """
        Determine if the given message type may be sent while key exchange is
        in progress.

        @param messageType: The type of message
        @type messageType: L{int}

        @return: C{True} if the given type of message may be sent while key
            exchange is in progress, C{False} if it may not.
        @rtype: L{bool}

        @see: U{http://tools.ietf.org/html/rfc4253#section-7.1}
        """
        # Written somewhat peculularly to reflect the way the specification
        # defines the allowed message types.
        if 1 <= messageType <= 19:
            return messageType not in (MSG_SERVICE_REQUEST, MSG_SERVICE_ACCEPT)
        if 20 <= messageType <= 29:
            return messageType not in (MSG_KEXINIT,)
        return 30 <= messageType <= 49


    def sendPacket(self, messageType, payload):
        """
        Sends a packet.  If it's been set up, compress the data, encrypt it,
        and authenticate it before sending.  If key exchange is in progress and
        the message is not part of key exchange, queue it to be sent later.

        @param messageType: The type of the packet; generally one of the
                            MSG_* values.
        @type messageType: L{int}
        @param payload: The payload for the message.
        @type payload: L{str}
        """
        if self._keyExchangeState != self._KEY_EXCHANGE_NONE:
            if not self._allowedKeyExchangeMessageType(messageType):
                self._blockedByKeyExchange.append((messageType, payload))
                return

        payload = chr(messageType) + payload
        if self.outgoingCompression:
            payload = (self.outgoingCompression.compress(payload)
                       + self.outgoingCompression.flush(2))
        bs = self.currentEncryptions.encBlockSize
        # 4 for the packet length and 1 for the padding length
        totalSize = 5 + len(payload)
        lenPad = bs - (totalSize % bs)
        if lenPad < 4:
            lenPad = lenPad + bs
        packet = (struct.pack('!LB',
                              totalSize + lenPad - 4, lenPad) +
                  payload + randbytes.secureRandom(lenPad))
        encPacket = (
            self.currentEncryptions.encrypt(packet) +
            self.currentEncryptions.makeMAC(
                self.outgoingPacketSequence, packet))
        self.transport.write(encPacket)
        self.outgoingPacketSequence += 1


    def getPacket(self):
        """
        Try to return a decrypted, authenticated, and decompressed packet
        out of the buffer.  If there is not enough data, return None.

        @rtype: L{str} or L{None}
        @return: The decoded packet, if any.
        """
        bs = self.currentEncryptions.decBlockSize
        ms = self.currentEncryptions.verifyDigestSize
        if len(self.buf) < bs:
            # Not enough data for a block
            return
        if not hasattr(self, 'first'):
            first = self.currentEncryptions.decrypt(self.buf[:bs])
        else:
            first = self.first
            del self.first
        packetLen, paddingLen = struct.unpack('!LB', first[:5])
        if packetLen > 1048576: # 1024 ** 2
            self.sendDisconnect(
                DISCONNECT_PROTOCOL_ERROR,
                networkString('bad packet length %s' % (packetLen,)))
            return
        if len(self.buf) < packetLen + 4 + ms:
            # Not enough data for a packet
            self.first = first
            return
        if (packetLen + 4) % bs != 0:
            self.sendDisconnect(
                DISCONNECT_PROTOCOL_ERROR,
                networkString(
                    'bad packet mod (%i%%%i == %i)' % (
                        packetLen + 4, bs,(packetLen + 4) % bs)))
            return
        encData, self.buf = self.buf[:4 + packetLen], self.buf[4 + packetLen:]
        packet = first + self.currentEncryptions.decrypt(encData[bs:])
        if len(packet) != 4 + packetLen:
            self.sendDisconnect(DISCONNECT_PROTOCOL_ERROR,
                                b'bad decryption')
            return
        if ms:
            macData, self.buf = self.buf[:ms], self.buf[ms:]
            if not self.currentEncryptions.verify(self.incomingPacketSequence,
                                                  packet, macData):
                self.sendDisconnect(DISCONNECT_MAC_ERROR, b'bad MAC')
                return
        payload = packet[5:-paddingLen]
        if self.incomingCompression:
            try:
                payload = self.incomingCompression.decompress(payload)
            except:
                # Tolerate any errors in decompression
                log.err()
                self.sendDisconnect(DISCONNECT_COMPRESSION_ERROR,
                                    b'compression error')
                return
        self.incomingPacketSequence += 1
        return payload


    def _unsupportedVersionReceived(self, remoteVersion):
        """
        Called when an unsupported version of the ssh protocol is received from
        the remote endpoint.

        @param remoteVersion: remote ssh protocol version which is unsupported
            by us.
        @type remoteVersion: L{str}
        """
        self.sendDisconnect(DISCONNECT_PROTOCOL_VERSION_NOT_SUPPORTED,
            b'bad version ' + remoteVersion)


    def dataReceived(self, data):
        """
        First, check for the version string (SSH-2.0-*).  After that has been
        received, this method adds data to the buffer, and pulls out any
        packets.

        @type data: L{bytes}
        @param data: The data that was received.
        """
        self.buf = self.buf + data
        if not self.gotVersion:
            if self.buf.find(b'\n', self.buf.find(b'SSH-')) == -1:
                return
            lines = self.buf.split(b'\n')
            for p in lines:
                if p.startswith(b'SSH-'):
                    self.gotVersion = True
                    self.otherVersionString = p.strip()
                    remoteVersion = p.split(b'-')[1]
                    if remoteVersion not in self.supportedVersions:
                        self._unsupportedVersionReceived(remoteVersion)
                        return
                    i = lines.index(p)
                    self.buf = b'\n'.join(lines[i + 1:])
        packet = self.getPacket()
        while packet:
            messageNum = ord(packet[0:1])
            self.dispatchMessage(messageNum, packet[1:])
            packet = self.getPacket()


    def dispatchMessage(self, messageNum, payload):
        """
        Send a received message to the appropriate method.

        @type messageNum: L{int}
        @param messageNum: The message number.

        @type payload: L{bytes}
        @param payload: The message payload.
        """
        if messageNum < 50 and messageNum in messages:
            messageType = messages[messageNum][4:]
            f = getattr(self, 'ssh_%s' % (messageType,), None)
            if f is not None:
                f(payload)
            else:
                log.msg("couldn't handle %s" % messageType)
                log.msg(repr(payload))
                self.sendUnimplemented()
        elif self.service:
            log.callWithLogger(self.service, self.service.packetReceived,
                               messageNum, payload)
        else:
            log.msg("couldn't handle %s" % messageNum)
            log.msg(repr(payload))
            self.sendUnimplemented()


    def getPeer(self):
        """
        Returns an L{SSHTransportAddress} corresponding to the other (peer)
        side of this transport.

        @return: L{SSHTransportAddress} for the peer
        @rtype: L{SSHTransportAddress}
        @since: 12.1
        """
        return address.SSHTransportAddress(self.transport.getPeer())


    def getHost(self):
        """
        Returns an L{SSHTransportAddress} corresponding to the this side of
        transport.

        @return: L{SSHTransportAddress} for the peer
        @rtype: L{SSHTransportAddress}
        @since: 12.1
        """
        return address.SSHTransportAddress(self.transport.getHost())


    @property
    def kexAlg(self):
        """
        The key exchange algorithm name agreed between client and server.
        """
        return self._kexAlg


    @kexAlg.setter
    def kexAlg(self, value):
        """
        Set the key exchange algorithm name.
        """
        self._kexAlg = value

    # Client-initiated rekeying looks like this:
    #
    #  C> MSG_KEXINIT
    #  S> MSG_KEXINIT
    #  C> MSG_KEX_DH_GEX_REQUEST  or   MSG_KEXDH_INIT
    #  S> MSG_KEX_DH_GEX_GROUP    or   MSG_KEXDH_REPLY
    #  C> MSG_KEX_DH_GEX_INIT     or   --
    #  S> MSG_KEX_DH_GEX_REPLY    or   --
    #  C> MSG_NEWKEYS
    #  S> MSG_NEWKEYS
    #
    # Server-initiated rekeying is the same, only the first two messages are
    # switched.


    def ssh_KEXINIT(self, packet):
        """
        Called when we receive a MSG_KEXINIT message.  Payload::
            bytes[16] cookie
            string keyExchangeAlgorithms
            string keyAlgorithms
            string incomingEncryptions
            string outgoingEncryptions
            string incomingAuthentications
            string outgoingAuthentications
            string incomingCompressions
            string outgoingCompressions
            string incomingLanguages
            string outgoingLanguages
            bool firstPacketFollows
            unit32 0 (reserved)

        Starts setting up the key exchange, keys, encryptions, and
        authentications.  Extended by ssh_KEXINIT in SSHServerTransport and
        SSHClientTransport.

        @type packet: L{bytes}
        @param packet: The message data.

        @return: A L{tuple} of negotiated key exchange algorithms, key
        algorithms, and unhandled data, or L{None} if something went wrong.
        """
        self.otherKexInitPayload = chr(MSG_KEXINIT) + packet
        # This is useless to us:
        # cookie = packet[: 16]
        k = getNS(packet[16:], 10)
        strings, rest = k[:-1], k[-1]
        (kexAlgs, keyAlgs, encCS, encSC, macCS, macSC, compCS, compSC, langCS,
         langSC) = [s.split(b',') for s in strings]
        # These are the server directions
        outs = [encSC, macSC, compSC]
        ins = [encCS, macSC, compCS]
        if self.isClient:
            outs, ins = ins, outs # Switch directions
        server = (self.supportedKeyExchanges, self.supportedPublicKeys,
                self.supportedCiphers, self.supportedCiphers,
                self.supportedMACs, self.supportedMACs,
                self.supportedCompressions, self.supportedCompressions)
        client = (kexAlgs, keyAlgs, outs[0], ins[0], outs[1], ins[1],
                outs[2], ins[2])
        if self.isClient:
            server, client = client, server
        self.kexAlg = ffs(client[0], server[0])
        self.keyAlg = ffs(client[1], server[1])
        self.nextEncryptions = SSHCiphers(
            ffs(client[2], server[2]),
            ffs(client[3], server[3]),
            ffs(client[4], server[4]),
            ffs(client[5], server[5]))
        self.outgoingCompressionType = ffs(client[6], server[6])
        self.incomingCompressionType = ffs(client[7], server[7])
        if None in (self.kexAlg, self.keyAlg, self.outgoingCompressionType,
                    self.incomingCompressionType):
            self.sendDisconnect(DISCONNECT_KEY_EXCHANGE_FAILED,
                                b"couldn't match all kex parts")
            return
        if None in self.nextEncryptions.__dict__.values():
            self.sendDisconnect(DISCONNECT_KEY_EXCHANGE_FAILED,
                                b"couldn't match all kex parts")
            return
        log.msg('kex alg, key alg: %r %r' % (self.kexAlg, self.keyAlg))
        log.msg('outgoing: %r %r %r' % (self.nextEncryptions.outCipType,
                                        self.nextEncryptions.outMACType,
                                        self.outgoingCompressionType))
        log.msg('incoming: %r %r %r' % (self.nextEncryptions.inCipType,
                                        self.nextEncryptions.inMACType,
                                        self.incomingCompressionType))

        if self._keyExchangeState == self._KEY_EXCHANGE_REQUESTED:
            self._keyExchangeState = self._KEY_EXCHANGE_PROGRESSING
        else:
            self.sendKexInit()

        return kexAlgs, keyAlgs, rest # For SSHServerTransport to use


    def ssh_DISCONNECT(self, packet):
        """
        Called when we receive a MSG_DISCONNECT message.  Payload::
            long code
            string description

        This means that the other side has disconnected.  Pass the message up
        and disconnect ourselves.

        @type packet: L{bytes}
        @param packet: The message data.
        """
        reasonCode = struct.unpack('>L', packet[: 4])[0]
        description, foo = getNS(packet[4:])
        self.receiveError(reasonCode, description)
        self.transport.loseConnection()


    def ssh_IGNORE(self, packet):
        """
        Called when we receive a MSG_IGNORE message.  No payload.
        This means nothing; we simply return.

        @type packet: L{bytes}
        @param packet: The message data.
        """


    def ssh_UNIMPLEMENTED(self, packet):
        """
        Called when we receive a MSG_UNIMPLEMENTED message.  Payload::
            long packet

        This means that the other side did not implement one of our packets.

        @type packet: L{bytes}
        @param packet: The message data.
        """
        seqnum, = struct.unpack('>L', packet)
        self.receiveUnimplemented(seqnum)


    def ssh_DEBUG(self, packet):
        """
        Called when we receive a MSG_DEBUG message.  Payload::
            bool alwaysDisplay
            string message
            string language

        This means the other side has passed along some debugging info.

        @type packet: L{bytes}
        @param packet: The message data.
        """
        alwaysDisplay = bool(packet[0])
        message, lang, foo = getNS(packet[1:], 2)
        self.receiveDebug(alwaysDisplay, message, lang)


    def setService(self, service):
        """
        Set our service to service and start it running.  If we were
        running a service previously, stop it first.

        @type service: C{SSHService}
        @param service: The service to attach.
        """
        log.msg('starting service %r' % (service.name,))
        if self.service:
            self.service.serviceStopped()
        self.service = service
        service.transport = self
        self.service.serviceStarted()


    def sendDebug(self, message, alwaysDisplay=False, language=b''):
        """
        Send a debug message to the other side.

        @param message: the message to send.
        @type message: L{str}
        @param alwaysDisplay: if True, tell the other side to always
                              display this message.
        @type alwaysDisplay: L{bool}
        @param language: optionally, the language the message is in.
        @type language: L{str}
        """
        self.sendPacket(MSG_DEBUG, chr(alwaysDisplay) + NS(message) +
                        NS(language))


    def sendIgnore(self, message):
        """
        Send a message that will be ignored by the other side.  This is
        useful to fool attacks based on guessing packet sizes in the
        encrypted stream.

        @param message: data to send with the message
        @type message: L{str}
        """
        self.sendPacket(MSG_IGNORE, NS(message))


    def sendUnimplemented(self):
        """
        Send a message to the other side that the last packet was not
        understood.
        """
        seqnum = self.incomingPacketSequence
        self.sendPacket(MSG_UNIMPLEMENTED, struct.pack('!L', seqnum))


    def sendDisconnect(self, reason, desc):
        """
        Send a disconnect message to the other side and then disconnect.

        @param reason: the reason for the disconnect.  Should be one of the
                       DISCONNECT_* values.
        @type reason: L{int}
        @param desc: a descrption of the reason for the disconnection.
        @type desc: L{str}
        """
        self.sendPacket(
            MSG_DISCONNECT, struct.pack('>L', reason) + NS(desc) + NS(b''))
        log.msg('Disconnecting with error, code %s\nreason: %s' % (reason,
                                                                   desc))
        self.transport.loseConnection()


    def _getKey(self, c, sharedSecret, exchangeHash):
        """
        Get one of the keys for authentication/encryption.

        @type c: L{bytes}
        @param c: The letter identifying which key this is.

        @type sharedSecret: L{bytes}
        @param sharedSecret: The shared secret K.

        @type exchangeHash: L{bytes}
        @param exchangeHash: The hash H from key exchange.

        @rtype: L{bytes}
        @return: The derived key.
        """
        hashProcessor = _kex.getHashProcessor(self.kexAlg)
        k1 = hashProcessor(sharedSecret + exchangeHash + c + self.sessionID)
        k1 = k1.digest()
        k2 = hashProcessor(sharedSecret + exchangeHash + k1).digest()
        return k1 + k2


    def _keySetup(self, sharedSecret, exchangeHash):
        """
        Set up the keys for the connection and sends MSG_NEWKEYS when
        finished,

        @param sharedSecret: a secret string agreed upon using a Diffie-
                             Hellman exchange, so it is only shared between
                             the server and the client.
        @type sharedSecret: L{str}
        @param exchangeHash: A hash of various data known by both sides.
        @type exchangeHash: L{str}
        """
        if not self.sessionID:
            self.sessionID = exchangeHash
        initIVCS = self._getKey(b'A', sharedSecret, exchangeHash)
        initIVSC = self._getKey(b'B', sharedSecret, exchangeHash)
        encKeyCS = self._getKey(b'C', sharedSecret, exchangeHash)
        encKeySC = self._getKey(b'D', sharedSecret, exchangeHash)
        integKeyCS = self._getKey(b'E', sharedSecret, exchangeHash)
        integKeySC = self._getKey(b'F', sharedSecret, exchangeHash)
        outs = [initIVSC, encKeySC, integKeySC]
        ins = [initIVCS, encKeyCS, integKeyCS]
        if self.isClient: # Reverse for the client
            log.msg('REVERSE')
            outs, ins = ins, outs
        self.nextEncryptions.setKeys(outs[0], outs[1], ins[0], ins[1],
                                     outs[2], ins[2])
        self.sendPacket(MSG_NEWKEYS, b'')


    def _newKeys(self):
        """
        Called back by a subclass once a I{MSG_NEWKEYS} message has been
        received.  This indicates key exchange has completed and new encryption
        and compression parameters should be adopted.  Any messages which were
        queued during key exchange will also be flushed.
        """
        log.msg('NEW KEYS')
        self.currentEncryptions = self.nextEncryptions
        if self.outgoingCompressionType == b'zlib':
            self.outgoingCompression = zlib.compressobj(6)
        if self.incomingCompressionType == b'zlib':
            self.incomingCompression = zlib.decompressobj()

        self._keyExchangeState = self._KEY_EXCHANGE_NONE
        messages = self._blockedByKeyExchange
        self._blockedByKeyExchange = None
        for (messageType, payload) in messages:
            self.sendPacket(messageType, payload)


    def isEncrypted(self, direction="out"):
        """
        Check if the connection is encrypted in the given direction.

        @type direction: L{str}
        @param direction: The direction: one of 'out', 'in', or 'both'.

        @rtype: L{bool}
        @return: C{True} if it is encrypted.
        """
        if direction == "out":
            return self.currentEncryptions.outCipType != b'none'
        elif direction == "in":
            return self.currentEncryptions.inCipType != b'none'
        elif direction == "both":
            return self.isEncrypted("in") and self.isEncrypted("out")
        else:
            raise TypeError('direction must be "out", "in", or "both"')


    def isVerified(self, direction="out"):
        """
        Check if the connection is verified/authentication in the given direction.

        @type direction: L{str}
        @param direction: The direction: one of 'out', 'in', or 'both'.

        @rtype: L{bool}
        @return: C{True} if it is verified.
        """
        if direction == "out":
            return self.currentEncryptions.outMACType != b'none'
        elif direction == "in":
            return self.currentEncryptions.inMACType != b'none'
        elif direction == "both":
            return self.isVerified("in") and self.isVerified("out")
        else:
            raise TypeError('direction must be "out", "in", or "both"')


    def loseConnection(self):
        """
        Lose the connection to the other side, sending a
        DISCONNECT_CONNECTION_LOST message.
        """
        self.sendDisconnect(DISCONNECT_CONNECTION_LOST,
                            b"user closed connection")

    # Client methods


    def receiveError(self, reasonCode, description):
        """
        Called when we receive a disconnect error message from the other
        side.

        @param reasonCode: the reason for the disconnect, one of the
                           DISCONNECT_ values.
        @type reasonCode: L{int}
        @param description: a human-readable description of the
                            disconnection.
        @type description: L{str}
        """
        log.msg('Got remote error, code %s\nreason: %s' % (reasonCode,
                                                           description))


    def receiveUnimplemented(self, seqnum):
        """
        Called when we receive an unimplemented packet message from the other
        side.

        @param seqnum: the sequence number that was not understood.
        @type seqnum: L{int}
        """
        log.msg('other side unimplemented packet #%s' % (seqnum,))


    def receiveDebug(self, alwaysDisplay, message, lang):
        """
        Called when we receive a debug message from the other side.

        @param alwaysDisplay: if True, this message should always be
                              displayed.
        @type alwaysDisplay: L{bool}
        @param message: the debug message
        @type message: L{str}
        @param lang: optionally the language the message is in.
        @type lang: L{str}
        """
        if alwaysDisplay:
            log.msg('Remote Debug Message: %s' % (message,))



class SSHServerTransport(SSHTransportBase):
    """
    SSHServerTransport implements the server side of the SSH protocol.

    @ivar isClient: since we are never the client, this is always False.

    @ivar ignoreNextPacket: if True, ignore the next key exchange packet.  This
        is set when the client sends a guessed key exchange packet but with
        an incorrect guess.

    @ivar dhGexRequest: the KEX_DH_GEX_REQUEST(_OLD) that the client sent.
        The key generation needs this to be stored.

    @ivar g: the Diffie-Hellman group generator.

    @ivar p: the Diffie-Hellman group prime.
    """
    isClient = False
    ignoreNextPacket = 0


    def ssh_KEXINIT(self, packet):
        """
        Called when we receive a MSG_KEXINIT message.  For a description
        of the packet, see SSHTransportBase.ssh_KEXINIT().  Additionally,
        this method checks if a guessed key exchange packet was sent.  If
        it was sent, and it guessed incorrectly, the next key exchange
        packet MUST be ignored.
        """
        retval = SSHTransportBase.ssh_KEXINIT(self, packet)
        if not retval: # Disconnected
            return
        else:
            kexAlgs, keyAlgs, rest = retval
        if ord(rest[0:1]): # Flag first_kex_packet_follows?
            if (kexAlgs[0] != self.supportedKeyExchanges[0] or
                keyAlgs[0] != self.supportedPublicKeys[0]):
                self.ignoreNextPacket = True # Guess was wrong


    def _ssh_KEX_ECDH_INIT(self, packet):
        """
<<<<<<< HEAD
        Called from L{ssh_KEX_DH_GEX_REQUEST_OLD} to handle
        elliptic curve key exchanges.
=======
        Called from ssh_KEX_DH_GEX_REQUEST_OLD.
>>>>>>> d8cc7064

        Payload::

            string client Elliptic Curve Diffie-Hellman public key

<<<<<<< HEAD
        Just like L{_ssh_KEXDH_INIT} this message type is also not dispatched
        directly. Extra check to determine if this is really KEX_ECDH_INIT
        is required.

=======
>>>>>>> d8cc7064
        First we load the host's public/private keys.
        Then we generate the ECDH public/private keypair for the given curve.
        With that we generate the shared secret key.
        Then we compute the hash to sign and send back to the client
        Along with the server's public key and the ECDH public key.

        @type packet: L{bytes}
        @param packet: The message data.

        @return: None.
        """
        # Get the raw client public key.
<<<<<<< HEAD
        clientECDHpublicKey, foo = getNS(packet)

=======
        pktPub, packet = getNS(packet)
>>>>>>> d8cc7064

        # Get the host's public and private keys
        pubHostKey = self.factory.publicKeys[self.keyAlg]
        privHostKey = self.factory.privateKeys[self.keyAlg]

<<<<<<< HEAD
        shortKex = re.search(b"(nist[kpbt]\d{3})$", self.kexAlg).group(1)


        # Generate the private key
        ecPriv = ec.generate_private_key(keys._curveTable[shortKex], default_backend())

        #Get the public key
        ecPub = ecPriv.public_key()
        encPub = ecPub.public_numbers().encode_point()

        serverECDHpublicKey = ec.EllipticCurvePublicNumbers.from_encoded_point(
            keys._curveTable[shortKex], clientECDHpublicKey).public_key(default_backend())

        # We need to convert to hex, so we can convert to an int so we can make it a multiple precision int.
        sharedSecret = MP(int(binascii.hexlify(
            ecPriv.exchange(ec.ECDH(), serverECDHpublicKey)), 16))

        # Hash-processor needs to be loaded according to key-size.
=======
        # Get the curve instance
        try:
            curve = keys._curveTable[b'ecdsa' + self.kexAlg[4:]]
        except KeyError:
            raise UnsupportedAlgorithm('unused-key')

        # Generate the private key
        ecPriv = ec.generate_private_key(curve, default_backend())

        # Get the public key
        ecPub = ecPriv.public_key()
        encPub = ecPub.public_numbers().encode_point()

        # Take the provided public key and transform it into
        # a format for the cryptography module
        theirECPub = ec.EllipticCurvePublicNumbers.from_encoded_point(
                        curve, pktPub).public_key(default_backend())

        # We need to convert to hex,
        # so we can convert to an int
        # so we can make it a multiple precision int.
        sharedSecret = MP(
                       int(
                        binascii.hexlify(
                          ecPriv.exchange(ec.ECDH(), theirECPub)), 16))

        # Finish update and digest
>>>>>>> d8cc7064
        h = _kex.getHashProcessor(self.kexAlg)()
        h.update(NS(self.otherVersionString))
        h.update(NS(self.ourVersionString))
        h.update(NS(self.otherKexInitPayload))
        h.update(NS(self.ourKexInitPayload))
        h.update(NS(pubHostKey.blob()))
<<<<<<< HEAD
        h.update(NS(clientECDHpublicKey))
=======
        h.update(NS(pktPub))
>>>>>>> d8cc7064
        h.update(NS(encPub))
        h.update(sharedSecret)
        exchangeHash = h.digest()

<<<<<<< HEAD
        self.sendPacket(
            MSG_KEXDH_REPLY,
            NS(pubHostKey.blob()) + NS(encPub) +
            NS(privHostKey.sign(exchangeHash)))
=======
        self.sendPacket(MSG_KEXDH_REPLY,
                        NS(pubHostKey.blob()) + NS(encPub)
                          + NS(privHostKey.sign(exchangeHash)))
>>>>>>> d8cc7064
        self._keySetup(sharedSecret, exchangeHash)


    def _ssh_KEXDH_INIT(self, packet):
        """
        Called to handle the beginning of a non-group key exchange.

        Unlike other message types, this is not dispatched automatically.  It
        is called from C{ssh_KEX_DH_GEX_REQUEST_OLD} because an extra check is
        required to determine if this is really a KEXDH_INIT message or if it
        is a KEX_DH_GEX_REQUEST_OLD message.

        The KEXDH_INIT payload::

                integer e (the client's Diffie-Hellman public key)

        We send the KEXDH_REPLY with our host key and signature.

        @type packet: L{bytes}
        @param packet: The message data.
        """
        clientDHpublicKey, foo = getMP(packet)
        y = _getRandomNumber(randbytes.secureRandom, 512)
        self.g, self.p = _kex.getDHGeneratorAndPrime(self.kexAlg)
        serverDHpublicKey = _MPpow(self.g, y, self.p)
        sharedSecret = _MPpow(clientDHpublicKey, y, self.p)
        h = sha1()
        h.update(NS(self.otherVersionString))
        h.update(NS(self.ourVersionString))
        h.update(NS(self.otherKexInitPayload))
        h.update(NS(self.ourKexInitPayload))
        h.update(NS(self.factory.publicKeys[self.keyAlg].blob()))
        h.update(MP(clientDHpublicKey))
        h.update(serverDHpublicKey)
        h.update(sharedSecret)
        exchangeHash = h.digest()
        self.sendPacket(
            MSG_KEXDH_REPLY,
            NS(self.factory.publicKeys[self.keyAlg].blob()) +
            serverDHpublicKey +
            NS(self.factory.privateKeys[self.keyAlg].sign(exchangeHash)))
        self._keySetup(sharedSecret, exchangeHash)


    def ssh_KEX_DH_GEX_REQUEST_OLD(self, packet):
        """
        This represents different key exchange methods that share the same
        integer value.  If the message is determined to be a KEXDH_INIT,
<<<<<<< HEAD
        L{_ssh_KEXDH_INIT} is called to handle it. If it is a KEX_ECDH_INIT,
        L{_ssh_KEX_ECDH_INIT} is called.
=======
        C{_ssh_KEXDH_INIT} is called to handle it. If it is a KEX_ECDH_INIT,
        C{_ssh_KEX_ECDH_INIT} is called.
>>>>>>> d8cc7064
        Otherwise, for KEX_DH_GEX_REQUEST_OLD payload::

                integer ideal (ideal size for the Diffie-Hellman prime)

            We send the KEX_DH_GEX_GROUP message with the group that is
            closest in size to ideal.

        If we were told to ignore the next key exchange packet by ssh_KEXINIT,
        drop it on the floor and return.

        @type packet: L{bytes}
        @param packet: The message data.
        """
        if self.ignoreNextPacket:
            self.ignoreNextPacket = 0
            return

<<<<<<< HEAD
        # KEXDH_INIT, KEX_ECDH_INIT, and KEX_DH_GEX_REQUEST_OLD have the same value, so use
        # another cue to decide what kind of message the peer sent us.
=======
        # KEXDH_INIT, KEX_ECDH_INIT, and KEX_DH_GEX_REQUEST_OLD
        # have the same value, so use another cue
        # to decide what kind of message the peer sent us.
>>>>>>> d8cc7064
        if _kex.isFixedGroup(self.kexAlg):
            return self._ssh_KEXDH_INIT(packet)
        elif _kex.isEllipticCurve(self.kexAlg):
            return self._ssh_KEX_ECDH_INIT(packet)
        else:
            self.dhGexRequest = packet
            ideal = struct.unpack('>L', packet)[0]
            self.g, self.p = self.factory.getDHPrime(ideal)
            self.sendPacket(MSG_KEX_DH_GEX_GROUP, MP(self.p) + MP(self.g))


    def ssh_KEX_DH_GEX_REQUEST(self, packet):
        """
        Called when we receive a MSG_KEX_DH_GEX_REQUEST message.  Payload::
            integer minimum
            integer ideal
            integer maximum

        The client is asking for a Diffie-Hellman group between minimum and
        maximum size, and close to ideal if possible.  We reply with a
        MSG_KEX_DH_GEX_GROUP message.

        If we were told to ignore the next key exchange packet by ssh_KEXINIT,
        drop it on the floor and return.

        @type packet: L{bytes}
        @param packet: The message data.
        """
        if self.ignoreNextPacket:
            self.ignoreNextPacket = 0
            return
        self.dhGexRequest = packet
        min, ideal, max = struct.unpack('>3L', packet)
        self.g, self.p = self.factory.getDHPrime(ideal)
        self.sendPacket(MSG_KEX_DH_GEX_GROUP, MP(self.p) + MP(self.g))


    def ssh_KEX_DH_GEX_INIT(self, packet):
        """
        Called when we get a MSG_KEX_DH_GEX_INIT message.  Payload::
            integer e (client DH public key)

        We send the MSG_KEX_DH_GEX_REPLY message with our host key and
        signature.

        @type packet: L{bytes}
        @param packet: The message data.
        """
        clientDHpublicKey, foo = getMP(packet)
        # TODO: we should also look at the value they send to us and reject
        # insecure values of f (if g==2 and f has a single '1' bit while the
        # rest are '0's, then they must have used a small y also).

        # TODO: This could be computed when self.p is set up
        #  or do as openssh does and scan f for a single '1' bit instead

        pSize = self.p.bit_length()
        y = _getRandomNumber(randbytes.secureRandom, pSize)

        serverDHpublicKey = _MPpow(self.g, y, self.p)
        sharedSecret = _MPpow(clientDHpublicKey, y, self.p)
        h = _kex.getHashProcessor(self.kexAlg)()
        h.update(NS(self.otherVersionString))
        h.update(NS(self.ourVersionString))
        h.update(NS(self.otherKexInitPayload))
        h.update(NS(self.ourKexInitPayload))
        h.update(NS(self.factory.publicKeys[self.keyAlg].blob()))
        h.update(self.dhGexRequest)
        h.update(MP(self.p))
        h.update(MP(self.g))
        h.update(MP(clientDHpublicKey))
        h.update(serverDHpublicKey)
        h.update(sharedSecret)
        exchangeHash = h.digest()
        self.sendPacket(
            MSG_KEX_DH_GEX_REPLY,
            NS(self.factory.publicKeys[self.keyAlg].blob()) +
            serverDHpublicKey +
            NS(self.factory.privateKeys[self.keyAlg].sign(exchangeHash)))
        self._keySetup(sharedSecret, exchangeHash)


    def ssh_NEWKEYS(self, packet):
        """
        Called when we get a MSG_NEWKEYS message.  No payload.
        When we get this, the keys have been set on both sides, and we
        start using them to encrypt and authenticate the connection.

        @type packet: L{bytes}
        @param packet: The message data.
        """
        if packet != b'':
            self.sendDisconnect(DISCONNECT_PROTOCOL_ERROR,
                                b"NEWKEYS takes no data")
            return
        self._newKeys()


    def ssh_SERVICE_REQUEST(self, packet):
        """
        Called when we get a MSG_SERVICE_REQUEST message.  Payload::
            string serviceName

        The client has requested a service.  If we can start the service,
        start it; otherwise, disconnect with
        DISCONNECT_SERVICE_NOT_AVAILABLE.

        @type packet: L{bytes}
        @param packet: The message data.
        """
        service, rest = getNS(packet)
        cls = self.factory.getService(self, service)
        if not cls:
            self.sendDisconnect(DISCONNECT_SERVICE_NOT_AVAILABLE,
                                b"don't have service " + service)
            return
        else:
            self.sendPacket(MSG_SERVICE_ACCEPT, NS(service))
            self.setService(cls())



class SSHClientTransport(SSHTransportBase):
    """
    SSHClientTransport implements the client side of the SSH protocol.

    @ivar isClient: since we are always the client, this is always True.

    @ivar _gotNewKeys: if we receive a MSG_NEWKEYS message before we are
        ready to transition to the new keys, this is set to True so we
        can transition when the keys are ready locally.

    @ivar x: our Diffie-Hellman private key.

    @ivar e: our Diffie-Hellman public key.

    @ivar g: the Diffie-Hellman group generator.

    @ivar p: the Diffie-Hellman group prime

    @ivar instance: the SSHService object we are requesting.

    @ivar _dhMinimalGroupSize: Minimal acceptable group size advertised by the
        client in MSG_KEX_DH_GEX_REQUEST.
    @type _dhMinimalGroupSize: int

    @ivar _dhMaximalGroupSize: Maximal acceptable group size advertised by the
        client in MSG_KEX_DH_GEX_REQUEST.
    @type _dhMaximalGroupSize: int

    @ivar _dhPreferredGroupSize: Preferred group size advertised by the client
        in MSG_KEX_DH_GEX_REQUEST.
    @type _dhPreferredGroupSize: int
    """
    isClient = True

    # Recommended minimal and maximal values from RFC 4419, 3.
    _dhMinimalGroupSize = 1024
    _dhMaximalGroupSize = 8192
    # FIXME: https://twistedmatrix.com/trac/ticket/8103
    # This may need to be more dynamic; compare kexgex_client in
    # OpenSSH.
    _dhPreferredGroupSize = 2048

    def connectionMade(self):
        """
        Called when the connection is started with the server.  Just sets
        up a private instance variable.
        """
        SSHTransportBase.connectionMade(self)
        self._gotNewKeys = 0


    def ssh_KEXINIT(self, packet):
        """
        Called when we receive a MSG_KEXINIT message.  For a description
        of the packet, see SSHTransportBase.ssh_KEXINIT().  Additionally,
        this method sends the first key exchange packet.

        If the agreed-upon exchange is ECDH, generate a key pair for the
        corresponding curve and send the public key.

        If the agreed-upon exchange has a fixed prime/generator group,
        generate a public key and send it in a MSG_KEXDH_INIT message.
        Otherwise, ask for a 2048 bit group with a MSG_KEX_DH_GEX_REQUEST
        message.
        """
        if SSHTransportBase.ssh_KEXINIT(self, packet) is None:
            # Connection was disconnected while doing base processing.
            # Maybe no common protocols were agreed.
            return
        # Are we using ECDH?
        if _kex.isEllipticCurve(self.kexAlg):
            # Find the base curve info
            self.curve = keys._curveTable[b'ecdsa' + self.kexAlg[4:]]

<<<<<<< HEAD
        if _kex.isEllipticCurve(self.kexAlg):
            # We agreed on elliptic curve key exchange algorithm.
            shortKex = re.search(b"(nist[kpbt]\d{3})$", self.kexAlg).group(1)

            #Get the curve
            self._curve = keys._curveTable[shortKex]

            #Generate the keys
            self._ecPriv = ec.generate_private_key(self._curve, default_backend())
            self._ecPub = self._ecPriv.public_key()

            #DH_GEX_REQUEST_OLD is the same number we need.
            self.sendPacket(
                    MSG_KEX_DH_GEX_REQUEST_OLD,
                    NS(self._ecPub.public_numbers().encode_point()))
=======
            # Generate the keys
            self.ecPriv = ec.generate_private_key(self.curve,
                                                  default_backend())
            self.ecPub = self.ecPriv.public_key()

            # DH_GEX_REQUEST_OLD is the same number we need.
            self.sendPacket(
                    MSG_KEX_DH_GEX_REQUEST_OLD,
                    NS(self.ecPub.public_numbers().encode_point()))
>>>>>>> d8cc7064
        elif _kex.isFixedGroup(self.kexAlg):
            # We agreed on a fixed group key exchange algorithm.
            self.x = _generateX(randbytes.secureRandom, 512)
            self.g, self.p = _kex.getDHGeneratorAndPrime(self.kexAlg)
            self.e = _MPpow(self.g, self.x, self.p)
            self.sendPacket(MSG_KEXDH_INIT, self.e)
        else:
            # We agreed on a dynamic group. Tell the server what range of
            # group sizes we accept, and what size we prefer; the server
            # will then select a group.
            self.sendPacket(
                MSG_KEX_DH_GEX_REQUEST,
                struct.pack(
                    '!LLL',
                    self._dhMinimalGroupSize,
                    self._dhPreferredGroupSize,
                    self._dhMaximalGroupSize,
                    ))

    def _ssh_KEX_ECDH_REPLY(self, packet):
        """
        Called to handle a reply to a ECDH exchange message(KEX_ECDH_INIT).

        Like the handler for I{KEXDH_INIT}, this message type has an
        overlapping value.  This method is called from C{ssh_KEX_DH_GEX_GROUP}
        if that method detects a non-group key exchange is in progress.

        Payload::

            string serverHostKey
            string server Elliptic Curve Diffie-Hellman public key
            string signature

        We verify the host key and continue if it passes verificiation.
        Otherwise raise an exception and return.

        @type packet: L{bytes}
        @param packet: The message data.

        @return: A deferred firing when key exchange is complete.
        """
        def _continue_KEX_ECDH_REPLY(ignored, hostKey, pubKey, signature):

            # Take the provided public key and transform it into a format for the cryptography module
            #can be changed after PR533. use keys.Key.<somemethod>
            serverKey = ec.EllipticCurvePublicNumbers.from_encoded_point(
                self._curve, pubKey).public_key(default_backend())

            # We need to convert to hex, so we can convert to an int so we can make a multiple precision int.
            sharedSecret = MP(int(binascii.hexlify(
                self._ecPriv.exchange(ec.ECDH(), serverKey)), 16))

            h = _kex.getHashProcessor(self.kexAlg)()
            h.update(NS(self.ourVersionString))
            h.update(NS(self.otherVersionString))
            h.update(NS(self.ourKexInitPayload))
            h.update(NS(self.otherKexInitPayload))
            h.update(NS(hostKey))
            h.update(NS(self._ecPub.public_numbers().encode_point()))
            h.update(NS(pubKey))
            h.update(sharedSecret)
            exchangeHash = h.digest()

            if not keys.Key.fromString(hostKey).verify(signature, exchangeHash):
                self.sendDisconnect(DISCONNECT_KEY_EXCHANGE_FAILED,
                                    b'bad signature')
            else:
                self._keySetup(sharedSecret, exchangeHash)


        # Get the host public key, the raw ECDH public key bytes and the signature
        hostKey, pubKey, signature, packet = getNS(packet, 3)

        fingerprint = b':'.join([binascii.hexlify(ch) for ch in
                                 iterbytes(md5(hostKey).digest())])
        d = self.verifyHostKey(hostKey, fingerprint)
        d.addCallback(_continue_KEX_ECDH_REPLY, hostKey, pubKey, signature)
        d.addErrback(
            lambda unused: self.sendDisconnect(
                DISCONNECT_HOST_KEY_NOT_VERIFIABLE, b'bad host key'))
        return d


    def ssh_KEX_ECDH_REPLY(self, packet):
        """
        Called to handle a reply to a ECDH exchange message(KEX_ECDH_INIT).

        Like the handler for I{KEXDH_INIT}, this message type has an
        overlapping value.  This method is called from C{ssh_KEX_DH_GEX_GROUP}
        if that method detects a non-group key exchange is in progress.

        Payload::

            string serverHostKey
            string server Elliptic Curve Diffie-Hellman public key
            string signature

        We verify the host key and continue if it passes verificiation.
        Otherwise raise an exception and return.

        @type packet: L{bytes}
        @param packet: The message data.

        @return: A deferred firing when key exchange is complete.
        """
        def _continue_KEX_ECDH_REPLY(ignored, hostKey, pubKey, signature):
            # Save off the host public key.
            theirECHost = hostKey

            # Take the provided public key and transform it into a format
            # for the cryptography module
            theirECPub = ec.EllipticCurvePublicNumbers.from_encoded_point(
                            self.curve, pubKey).public_key(
                            default_backend())

            # We need to convert to hex,
            # so we can convert to an int
            # so we can make a multiple precision int.
            sharedSecret = MP(
                           int(
                           binascii.hexlify(
                             self.ecPriv.exchange(ec.ECDH(), theirECPub)), 16))

            h = _kex.getHashProcessor(self.kexAlg)()
            h.update(NS(self.ourVersionString))
            h.update(NS(self.otherVersionString))
            h.update(NS(self.ourKexInitPayload))
            h.update(NS(self.otherKexInitPayload))
            h.update(NS(theirECHost))
            h.update(NS(self.ecPub.public_numbers().encode_point()))
            h.update(NS(pubKey))
            h.update(sharedSecret)

            exchangeHash = h.digest()

            if not keys.Key.fromString(theirECHost).verify(
                                                      signature, exchangeHash):
                self.sendDisconnect(DISCONNECT_KEY_EXCHANGE_FAILED,
                                    b'bad signature')
            else:
                self._keySetup(sharedSecret, exchangeHash)

        # Get the host public key,
        # the raw ECDH public key bytes and the signature
        hostKey, pubKey, signature, packet = getNS(packet, 3)

        # Easier to comment this out for now than to update all of the tests.
        #fingerprint = nativeString(base64.b64encode(
        #        sha256(hostKey).digest()))

        fingerprint = b':'.join(
             [binascii.hexlify(ch) for ch in iterbytes(md5(hostKey).digest())])
        d = self.verifyHostKey(hostKey, fingerprint)
        d.addCallback(_continue_KEX_ECDH_REPLY, hostKey, pubKey, signature)
        d.addErrback(
            lambda unused: self.sendDisconnect(
                DISCONNECT_HOST_KEY_NOT_VERIFIABLE, b'bad host key'))
        return d


    def _ssh_KEXDH_REPLY(self, packet):
        """
        Called to handle a reply to a non-group key exchange message
        (KEXDH_INIT).

        Like the handler for I{KEXDH_INIT}, this message type has an
        overlapping value.  This method is called from C{ssh_KEX_DH_GEX_GROUP}
        if that method detects a non-group key exchange is in progress.

        Payload::

            string serverHostKey
            integer f (server Diffie-Hellman public key)
            string signature

        We verify the host key by calling verifyHostKey, then continue in
        _continueKEXDH_REPLY.

        @type packet: L{bytes}
        @param packet: The message data.

        @return: A deferred firing when key exchange is complete.
        """
        pubKey, packet = getNS(packet)
        f, packet = getMP(packet)
        signature, packet = getNS(packet)
        fingerprint = b':'.join([binascii.hexlify(ch) for ch in
                                 iterbytes(md5(pubKey).digest())])
        d = self.verifyHostKey(pubKey, fingerprint)
        d.addCallback(self._continueKEXDH_REPLY, pubKey, f, signature)
        d.addErrback(
            lambda unused: self.sendDisconnect(
                DISCONNECT_HOST_KEY_NOT_VERIFIABLE, b'bad host key'))
        return d


    def ssh_KEX_DH_GEX_GROUP(self, packet):
        """
        This handles different messages which share an integer value.

        If the key exchange does not have a fixed prime/generator group,
        we generate a Diffie-Hellman public key and send it in a
        MSG_KEX_DH_GEX_INIT message.

        Payload::
            string g (group generator)
            string p (group prime)

        @type packet: L{bytes}
        @param packet: The message data.
        """
        if _kex.isFixedGroup(self.kexAlg):
            return self._ssh_KEXDH_REPLY(packet)
        elif _kex.isEllipticCurve(self.kexAlg):
<<<<<<< HEAD
            return self._ssh_KEX_ECDH_REPLY(packet)
=======
            return self.ssh_KEX_ECDH_REPLY(packet)
>>>>>>> d8cc7064
        else:
            self.p, rest = getMP(packet)
            self.g, rest = getMP(rest)
            self.x = _generateX(randbytes.secureRandom, 320)
            self.e = _MPpow(self.g, self.x, self.p)
            self.sendPacket(MSG_KEX_DH_GEX_INIT, self.e)


    def _continueKEXDH_REPLY(self, ignored, pubKey, f, signature):
        """
        The host key has been verified, so we generate the keys.

        @param ignored: Ignored.

        @param pubKey: the public key blob for the server's public key.
        @type pubKey: L{str}
        @param f: the server's Diffie-Hellman public key.
        @type f: L{long}
        @param signature: the server's signature, verifying that it has the
            correct private key.
        @type signature: L{str}
        """
        serverKey = keys.Key.fromString(pubKey)
        sharedSecret = _MPpow(f, self.x, self.p)
        h = sha1()
        h.update(NS(self.ourVersionString))
        h.update(NS(self.otherVersionString))
        h.update(NS(self.ourKexInitPayload))
        h.update(NS(self.otherKexInitPayload))
        h.update(NS(pubKey))
        h.update(self.e)
        h.update(MP(f))
        h.update(sharedSecret)
        exchangeHash = h.digest()
        if not serverKey.verify(signature, exchangeHash):
            self.sendDisconnect(DISCONNECT_KEY_EXCHANGE_FAILED,
                                b'bad signature')
            return
        self._keySetup(sharedSecret, exchangeHash)


    def ssh_KEX_DH_GEX_REPLY(self, packet):
        """
        Called when we receive a MSG_KEX_DH_GEX_REPLY message.  Payload::
            string server host key
            integer f (server DH public key)

        We verify the host key by calling verifyHostKey, then continue in
        _continueGEX_REPLY.

        @type packet: L{bytes}
        @param packet: The message data.

        @return: A deferred firing once key exchange is complete.
        """
        pubKey, packet = getNS(packet)
        f, packet = getMP(packet)
        signature, packet = getNS(packet)
        fingerprint = b':'.join(
            [binascii.hexlify(c) for c in iterbytes(md5(pubKey).digest())])
        d = self.verifyHostKey(pubKey, fingerprint)
        d.addCallback(self._continueGEX_REPLY, pubKey, f, signature)
        d.addErrback(
            lambda unused: self.sendDisconnect(
                DISCONNECT_HOST_KEY_NOT_VERIFIABLE, b'bad host key'))
        return d


    def _continueGEX_REPLY(self, ignored, pubKey, f, signature):
        """
        The host key has been verified, so we generate the keys.

        @param ignored: Ignored.

        @param pubKey: the public key blob for the server's public key.
        @type pubKey: L{str}
        @param f: the server's Diffie-Hellman public key.
        @type f: L{long}
        @param signature: the server's signature, verifying that it has the
            correct private key.
        @type signature: L{str}
        """
        serverKey = keys.Key.fromString(pubKey)
        sharedSecret = _MPpow(f, self.x, self.p)
        h = _kex.getHashProcessor(self.kexAlg)()
        h.update(NS(self.ourVersionString))
        h.update(NS(self.otherVersionString))
        h.update(NS(self.ourKexInitPayload))
        h.update(NS(self.otherKexInitPayload))
        h.update(NS(pubKey))
        h.update(struct.pack(
            '!LLL',
            self._dhMinimalGroupSize,
            self._dhPreferredGroupSize,
            self._dhMaximalGroupSize,
            ))
        h.update(MP(self.p))
        h.update(MP(self.g))
        h.update(self.e)
        h.update(MP(f))
        h.update(sharedSecret)
        exchangeHash = h.digest()
        if not serverKey.verify(signature, exchangeHash):
            self.sendDisconnect(DISCONNECT_KEY_EXCHANGE_FAILED,
                                b'bad signature')
            return
        self._keySetup(sharedSecret, exchangeHash)


    def _keySetup(self, sharedSecret, exchangeHash):
        """
        See SSHTransportBase._keySetup().
        """
        SSHTransportBase._keySetup(self, sharedSecret, exchangeHash)
        if self._gotNewKeys:
            self.ssh_NEWKEYS(b'')


    def ssh_NEWKEYS(self, packet):
        """
        Called when we receive a MSG_NEWKEYS message.  No payload.
        If we've finished setting up our own keys, start using them.
        Otherwise, remember that we've received this message.

        @type packet: L{bytes}
        @param packet: The message data.
        """
        if packet != b'':
            self.sendDisconnect(DISCONNECT_PROTOCOL_ERROR,
                                b"NEWKEYS takes no data")
            return
        if not self.nextEncryptions.encBlockSize:
            self._gotNewKeys = 1
            return
        self._newKeys()
        self.connectionSecure()


    def ssh_SERVICE_ACCEPT(self, packet):
        """
        Called when we receive a MSG_SERVICE_ACCEPT message.  Payload::
            string service name

        Start the service we requested.

        @type packet: L{bytes}
        @param packet: The message data.
        """
        if packet == b'':
            log.msg('got SERVICE_ACCEPT without payload')
        else:
            name = getNS(packet)[0]
            if name != self.instance.name:
                self.sendDisconnect(
                    DISCONNECT_PROTOCOL_ERROR,
                    b"received accept for service we did not request")
        self.setService(self.instance)


    def requestService(self, instance):
        """
        Request that a service be run over this transport.

        @type instance: subclass of L{twisted.conch.ssh.service.SSHService}
        @param instance: The service to run.
        """
        self.sendPacket(MSG_SERVICE_REQUEST, NS(instance.name))
        self.instance = instance

    # Client methods


    def verifyHostKey(self, hostKey, fingerprint):
        """
        Returns a Deferred that gets a callback if it is a valid key, or
        an errback if not.

        @type hostKey: L{bytes}
        @param hostKey: The host key to verify.

        @type fingerprint: L{bytes}
        @param fingerprint: The fingerprint of the key.

        @return: A deferred firing with C{True} if the key is valid.
        """
        return defer.fail(NotImplementedError())


    def connectionSecure(self):
        """
        Called when the encryption has been set up.  Generally,
        requestService() is called to run another service over the transport.
        """
        raise NotImplementedError()



class _NullEncryptionContext(object):
    """
    An encryption context that does not actually encrypt anything.
    """
    def update(self, data):
        """
        'Encrypt' new data by doing nothing.

        @type data: L{bytes}
        @param data: The data to 'encrypt'.

        @rtype: L{bytes}
        @return: The 'encrypted' data.
        """
        return data



class _DummyAlgorithm(object):
    """
    An encryption algorithm that does not actually encrypt anything.
    """
    block_size = 64



class _DummyCipher(object):
    """
    A cipher for the none encryption method.

    @ivar block_size: the block size of the encryption.  In the case of the
    none cipher, this is 8 bytes.
    """
    algorithm = _DummyAlgorithm()


    def encryptor(self):
        """
        Construct a noop encryptor.

        @return: The encryptor.
        """
        return _NullEncryptionContext()


    def decryptor(self):
        """
        Construct a noop decryptor.

        @return: The decryptor.
        """
        return _NullEncryptionContext()



DH_GENERATOR, DH_PRIME = _kex.getDHGeneratorAndPrime(
    b'diffie-hellman-group1-sha1')


MSG_DISCONNECT = 1
MSG_IGNORE = 2
MSG_UNIMPLEMENTED = 3
MSG_DEBUG = 4
MSG_SERVICE_REQUEST = 5
MSG_SERVICE_ACCEPT = 6
MSG_KEXINIT = 20
MSG_NEWKEYS = 21
MSG_KEXDH_INIT = 30
MSG_KEXDH_REPLY = 31
MSG_KEX_DH_GEX_REQUEST_OLD = 30
MSG_KEX_DH_GEX_REQUEST = 34
MSG_KEX_DH_GEX_GROUP = 31
MSG_KEX_DH_GEX_INIT = 32
MSG_KEX_DH_GEX_REPLY = 33



DISCONNECT_HOST_NOT_ALLOWED_TO_CONNECT = 1
DISCONNECT_PROTOCOL_ERROR = 2
DISCONNECT_KEY_EXCHANGE_FAILED = 3
DISCONNECT_RESERVED = 4
DISCONNECT_MAC_ERROR = 5
DISCONNECT_COMPRESSION_ERROR = 6
DISCONNECT_SERVICE_NOT_AVAILABLE = 7
DISCONNECT_PROTOCOL_VERSION_NOT_SUPPORTED = 8
DISCONNECT_HOST_KEY_NOT_VERIFIABLE = 9
DISCONNECT_CONNECTION_LOST = 10
DISCONNECT_BY_APPLICATION = 11
DISCONNECT_TOO_MANY_CONNECTIONS = 12
DISCONNECT_AUTH_CANCELLED_BY_USER = 13
DISCONNECT_NO_MORE_AUTH_METHODS_AVAILABLE = 14
DISCONNECT_ILLEGAL_USER_NAME = 15



messages = {}
for name, value in list(globals().items()):
    # Avoid legacy messages which overlap with never ones
    if name.startswith('MSG_') and not name.startswith('MSG_KEXDH_'):
        messages[value] = name
# Check for regressions (#5352)
if 'MSG_KEXDH_INIT' in messages or 'MSG_KEXDH_REPLY' in messages:
    raise RuntimeError(
        "legacy SSH mnemonics should not end up in messages dict")<|MERGE_RESOLUTION|>--- conflicted
+++ resolved
@@ -18,12 +18,6 @@
 import zlib
 import re
 
-<<<<<<< HEAD
-=======
-# This import is needed if SHA256 hashing is used.
-#import base64
-
->>>>>>> d8cc7064
 from hashlib import md5, sha1, sha256, sha384, sha512
 
 from cryptography.exceptions import UnsupportedAlgorithm
@@ -484,10 +478,6 @@
     ]
 
     supportedKeyExchanges = _kex.getSupportedKeyExchanges()
-<<<<<<< HEAD
-    supportedPublicKeys = ([b'ssh-rsa', b'ssh-dss'] +
-                        [b'ecdsa-sha2-' + curve for curve in list(keys._curveTable.keys())])
-=======
     supportedPublicKeys = [b'ssh-rsa', b'ssh-dss']
 
     # Add the supported EC keys, and change the name from ecdh* to ecdsa*
@@ -495,7 +485,6 @@
         if eckey.find(b'ecdh') != -1:
             supportedPublicKeys += [eckey.replace(b'ecdh', b'ecdsa')]
 
->>>>>>> d8cc7064
     supportedCompressions = [b'none', b'zlib']
     supportedLanguages = ()
     supportedVersions = (b'1.99', b'2.0')
@@ -1256,24 +1245,17 @@
 
     def _ssh_KEX_ECDH_INIT(self, packet):
         """
-<<<<<<< HEAD
         Called from L{ssh_KEX_DH_GEX_REQUEST_OLD} to handle
         elliptic curve key exchanges.
-=======
-        Called from ssh_KEX_DH_GEX_REQUEST_OLD.
->>>>>>> d8cc7064
 
         Payload::
 
             string client Elliptic Curve Diffie-Hellman public key
 
-<<<<<<< HEAD
         Just like L{_ssh_KEXDH_INIT} this message type is also not dispatched
         directly. Extra check to determine if this is really KEX_ECDH_INIT
         is required.
 
-=======
->>>>>>> d8cc7064
         First we load the host's public/private keys.
         Then we generate the ECDH public/private keypair for the given curve.
         With that we generate the shared secret key.
@@ -1286,37 +1268,12 @@
         @return: None.
         """
         # Get the raw client public key.
-<<<<<<< HEAD
-        clientECDHpublicKey, foo = getNS(packet)
-
-=======
         pktPub, packet = getNS(packet)
->>>>>>> d8cc7064
 
         # Get the host's public and private keys
         pubHostKey = self.factory.publicKeys[self.keyAlg]
         privHostKey = self.factory.privateKeys[self.keyAlg]
 
-<<<<<<< HEAD
-        shortKex = re.search(b"(nist[kpbt]\d{3})$", self.kexAlg).group(1)
-
-
-        # Generate the private key
-        ecPriv = ec.generate_private_key(keys._curveTable[shortKex], default_backend())
-
-        #Get the public key
-        ecPub = ecPriv.public_key()
-        encPub = ecPub.public_numbers().encode_point()
-
-        serverECDHpublicKey = ec.EllipticCurvePublicNumbers.from_encoded_point(
-            keys._curveTable[shortKex], clientECDHpublicKey).public_key(default_backend())
-
-        # We need to convert to hex, so we can convert to an int so we can make it a multiple precision int.
-        sharedSecret = MP(int(binascii.hexlify(
-            ecPriv.exchange(ec.ECDH(), serverECDHpublicKey)), 16))
-
-        # Hash-processor needs to be loaded according to key-size.
-=======
         # Get the curve instance
         try:
             curve = keys._curveTable[b'ecdsa' + self.kexAlg[4:]]
@@ -1344,32 +1301,21 @@
                           ecPriv.exchange(ec.ECDH(), theirECPub)), 16))
 
         # Finish update and digest
->>>>>>> d8cc7064
         h = _kex.getHashProcessor(self.kexAlg)()
         h.update(NS(self.otherVersionString))
         h.update(NS(self.ourVersionString))
         h.update(NS(self.otherKexInitPayload))
         h.update(NS(self.ourKexInitPayload))
         h.update(NS(pubHostKey.blob()))
-<<<<<<< HEAD
-        h.update(NS(clientECDHpublicKey))
-=======
         h.update(NS(pktPub))
->>>>>>> d8cc7064
         h.update(NS(encPub))
         h.update(sharedSecret)
         exchangeHash = h.digest()
 
-<<<<<<< HEAD
         self.sendPacket(
             MSG_KEXDH_REPLY,
             NS(pubHostKey.blob()) + NS(encPub) +
             NS(privHostKey.sign(exchangeHash)))
-=======
-        self.sendPacket(MSG_KEXDH_REPLY,
-                        NS(pubHostKey.blob()) + NS(encPub)
-                          + NS(privHostKey.sign(exchangeHash)))
->>>>>>> d8cc7064
         self._keySetup(sharedSecret, exchangeHash)
 
 
@@ -1418,13 +1364,8 @@
         """
         This represents different key exchange methods that share the same
         integer value.  If the message is determined to be a KEXDH_INIT,
-<<<<<<< HEAD
         L{_ssh_KEXDH_INIT} is called to handle it. If it is a KEX_ECDH_INIT,
         L{_ssh_KEX_ECDH_INIT} is called.
-=======
-        C{_ssh_KEXDH_INIT} is called to handle it. If it is a KEX_ECDH_INIT,
-        C{_ssh_KEX_ECDH_INIT} is called.
->>>>>>> d8cc7064
         Otherwise, for KEX_DH_GEX_REQUEST_OLD payload::
 
                 integer ideal (ideal size for the Diffie-Hellman prime)
@@ -1442,14 +1383,9 @@
             self.ignoreNextPacket = 0
             return
 
-<<<<<<< HEAD
-        # KEXDH_INIT, KEX_ECDH_INIT, and KEX_DH_GEX_REQUEST_OLD have the same value, so use
-        # another cue to decide what kind of message the peer sent us.
-=======
         # KEXDH_INIT, KEX_ECDH_INIT, and KEX_DH_GEX_REQUEST_OLD
         # have the same value, so use another cue
         # to decide what kind of message the peer sent us.
->>>>>>> d8cc7064
         if _kex.isFixedGroup(self.kexAlg):
             return self._ssh_KEXDH_INIT(packet)
         elif _kex.isEllipticCurve(self.kexAlg):
@@ -1646,23 +1582,6 @@
             # Find the base curve info
             self.curve = keys._curveTable[b'ecdsa' + self.kexAlg[4:]]
 
-<<<<<<< HEAD
-        if _kex.isEllipticCurve(self.kexAlg):
-            # We agreed on elliptic curve key exchange algorithm.
-            shortKex = re.search(b"(nist[kpbt]\d{3})$", self.kexAlg).group(1)
-
-            #Get the curve
-            self._curve = keys._curveTable[shortKex]
-
-            #Generate the keys
-            self._ecPriv = ec.generate_private_key(self._curve, default_backend())
-            self._ecPub = self._ecPriv.public_key()
-
-            #DH_GEX_REQUEST_OLD is the same number we need.
-            self.sendPacket(
-                    MSG_KEX_DH_GEX_REQUEST_OLD,
-                    NS(self._ecPub.public_numbers().encode_point()))
-=======
             # Generate the keys
             self.ecPriv = ec.generate_private_key(self.curve,
                                                   default_backend())
@@ -1672,7 +1591,6 @@
             self.sendPacket(
                     MSG_KEX_DH_GEX_REQUEST_OLD,
                     NS(self.ecPub.public_numbers().encode_point()))
->>>>>>> d8cc7064
         elif _kex.isFixedGroup(self.kexAlg):
             # We agreed on a fixed group key exchange algorithm.
             self.x = _generateX(randbytes.secureRandom, 512)
@@ -1715,70 +1633,6 @@
         @return: A deferred firing when key exchange is complete.
         """
         def _continue_KEX_ECDH_REPLY(ignored, hostKey, pubKey, signature):
-
-            # Take the provided public key and transform it into a format for the cryptography module
-            #can be changed after PR533. use keys.Key.<somemethod>
-            serverKey = ec.EllipticCurvePublicNumbers.from_encoded_point(
-                self._curve, pubKey).public_key(default_backend())
-
-            # We need to convert to hex, so we can convert to an int so we can make a multiple precision int.
-            sharedSecret = MP(int(binascii.hexlify(
-                self._ecPriv.exchange(ec.ECDH(), serverKey)), 16))
-
-            h = _kex.getHashProcessor(self.kexAlg)()
-            h.update(NS(self.ourVersionString))
-            h.update(NS(self.otherVersionString))
-            h.update(NS(self.ourKexInitPayload))
-            h.update(NS(self.otherKexInitPayload))
-            h.update(NS(hostKey))
-            h.update(NS(self._ecPub.public_numbers().encode_point()))
-            h.update(NS(pubKey))
-            h.update(sharedSecret)
-            exchangeHash = h.digest()
-
-            if not keys.Key.fromString(hostKey).verify(signature, exchangeHash):
-                self.sendDisconnect(DISCONNECT_KEY_EXCHANGE_FAILED,
-                                    b'bad signature')
-            else:
-                self._keySetup(sharedSecret, exchangeHash)
-
-
-        # Get the host public key, the raw ECDH public key bytes and the signature
-        hostKey, pubKey, signature, packet = getNS(packet, 3)
-
-        fingerprint = b':'.join([binascii.hexlify(ch) for ch in
-                                 iterbytes(md5(hostKey).digest())])
-        d = self.verifyHostKey(hostKey, fingerprint)
-        d.addCallback(_continue_KEX_ECDH_REPLY, hostKey, pubKey, signature)
-        d.addErrback(
-            lambda unused: self.sendDisconnect(
-                DISCONNECT_HOST_KEY_NOT_VERIFIABLE, b'bad host key'))
-        return d
-
-
-    def ssh_KEX_ECDH_REPLY(self, packet):
-        """
-        Called to handle a reply to a ECDH exchange message(KEX_ECDH_INIT).
-
-        Like the handler for I{KEXDH_INIT}, this message type has an
-        overlapping value.  This method is called from C{ssh_KEX_DH_GEX_GROUP}
-        if that method detects a non-group key exchange is in progress.
-
-        Payload::
-
-            string serverHostKey
-            string server Elliptic Curve Diffie-Hellman public key
-            string signature
-
-        We verify the host key and continue if it passes verificiation.
-        Otherwise raise an exception and return.
-
-        @type packet: L{bytes}
-        @param packet: The message data.
-
-        @return: A deferred firing when key exchange is complete.
-        """
-        def _continue_KEX_ECDH_REPLY(ignored, hostKey, pubKey, signature):
             # Save off the host public key.
             theirECHost = hostKey
 
@@ -1887,11 +1741,7 @@
         if _kex.isFixedGroup(self.kexAlg):
             return self._ssh_KEXDH_REPLY(packet)
         elif _kex.isEllipticCurve(self.kexAlg):
-<<<<<<< HEAD
             return self._ssh_KEX_ECDH_REPLY(packet)
-=======
-            return self.ssh_KEX_ECDH_REPLY(packet)
->>>>>>> d8cc7064
         else:
             self.p, rest = getMP(packet)
             self.g, rest = getMP(rest)
