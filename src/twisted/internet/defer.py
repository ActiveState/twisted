# -*- test-case-name: twisted.test.test_defer -*-
# Copyright (c) Twisted Matrix Laboratories.
# See LICENSE for details.

"""
Support for results that aren't immediately available.

Maintainer: Glyph Lefkowitz
"""

from abc import ABC, abstractmethod
from asyncio import AbstractEventLoop, Future, iscoroutine
from enum import Enum
from functools import wraps
from sys import exc_info, version_info
import traceback
from types import CoroutineType, GeneratorType, MappingProxyType
from typing import (
    Any,
    Callable,
    Generator,
    List,
    Mapping,
    NoReturn,
    Optional,
    Tuple,
    Type,
    TypeVar,
    Union,
    cast,
)
from typing_extensions import Literal
import warnings

import attr

from incremental import Version

from twisted.internet.interfaces import IDelayedCall, IReactorTime
from twisted.logger import Logger
from twisted.python.failure import Failure, _extraneous
from twisted.python import lockfile
from twisted.python.compat import cmp, comparable
from twisted.python.deprecate import deprecated, warnAboutFunction

try:
    from contextvars import copy_context as __copy_context

    _contextvarsSupport = True

except ImportError:
    _contextvarsSupport = False

    class _NoContext:
        @staticmethod
        def run(f: Callable[..., object], *args: object, **kwargs: object) -> object:
            return f(*args, **kwargs)

    def _copy_context() -> Type[_NoContext]:
        return _NoContext


else:
    _copy_context = __copy_context  # type: ignore[assignment]

log = Logger()


_T = TypeVar("_T")


class AlreadyCalledError(Exception):
    """
    This error is raised when one of L{Deferred.callback} or L{Deferred.errback}
    is called after one of the two had already been called.
    """


class CancelledError(Exception):
    """
    This error is raised by default when a L{Deferred} is cancelled.
    """


class TimeoutError(Exception):
    """
    This error is raised by default when a L{Deferred} times out.
    """


class NotACoroutineError(TypeError):
    """
    This error is raised when a coroutine is expected and something else is
    encountered.
    """


def logError(err: "Failure") -> "Failure":
    """
    Log and return failure.

    This method can be used as an errback that passes the failure on to the
    next errback unmodified. Note that if this is the last errback, and the
    deferred gets garbage collected after being this errback has been called,
    the clean up code logs it again.
    """
    log.failure("", err)
    return err


def succeed(result: object) -> "Deferred":
    """
    Return a L{Deferred} that has already had C{.callback(result)} called.

    This is useful when you're writing synchronous code to an
    asynchronous interface: i.e., some code is calling you expecting a
    L{Deferred} result, but you don't actually need to do anything
    asynchronous. Just return C{defer.succeed(theResult)}.

    See L{fail} for a version of this function that uses a failing
    L{Deferred} rather than a successful one.

    @param result: The result to give to the Deferred's 'callback'
           method.
    """
    d = Deferred()
    d.callback(result)
    return d


def fail(result: Optional[Union[Failure, BaseException]] = None) -> "Deferred":
    """
    Return a L{Deferred} that has already had C{.errback(result)} called.

    See L{succeed}'s docstring for rationale.

    @param result: The same argument that L{Deferred.errback} takes.

    @raise NoCurrentExceptionError: If C{result} is L{None} but there is no
        current exception state.
    """
    d = Deferred()
    d.errback(result)
    return d


def execute(
    callable: Callable[..., object], *args: object, **kwargs: object
) -> "Deferred":
    """
    Create a L{Deferred} from a callable and arguments.

    Call the given function with the given arguments.  Return a L{Deferred}
    which has been fired with its callback as the result of that invocation
    or its C{errback} with a L{Failure} for the exception thrown.
    """
    try:
        result = callable(*args, **kwargs)
    except:
        return fail()
    else:
        return succeed(result)


def maybeDeferred(
    f: Callable[..., object], *args: object, **kwargs: object
) -> "Deferred":
    """
    Invoke a function that may or may not return a L{Deferred}.

    Call the given function with the given arguments.  If the returned
    object is a L{Deferred}, return it.  If the returned object is a L{Failure},
    wrap it with L{fail} and return it.  Otherwise, wrap it in L{succeed} and
    return it.  If an exception is raised, convert it to a L{Failure}, wrap it
    in L{fail}, and then return it.

    @param f: The callable to invoke
    @param args: The arguments to pass to C{f}
    @param kw: The keyword arguments to pass to C{f}

    @return: The result of the function call, wrapped in a L{Deferred} if
    necessary.
    """
    try:
        result = f(*args, **kwargs)
    except:
        return fail(Failure(captureVars=Deferred.debug))

    if isinstance(result, Deferred):
        return result
    elif isinstance(result, Failure):
        return fail(result)
    else:
        return succeed(result)


@deprecated(
    Version("Twisted", 17, 1, 0),
    replacement="twisted.internet.defer.Deferred.addTimeout",
)
def timeout(deferred: "Deferred") -> None:
    deferred.errback(Failure(TimeoutError("Callback timed out")))


def passthru(arg: _T) -> _T:
    return arg


def setDebugging(on: bool) -> None:
    """
    Enable or disable L{Deferred} debugging.

    When debugging is on, the call stacks from creation and invocation are
    recorded, and added to any L{AlreadyCalledError}s we raise.
    """
    Deferred.debug = bool(on)


def getDebugging() -> bool:
    """
    Determine whether L{Deferred} debugging is enabled.
    """
    return Deferred.debug


def _cancelledToTimedOutError(value: _T, timeout: float) -> _T:
    """
    A default translation function that translates L{Failure}s that are
    L{CancelledError}s to L{TimeoutError}s.

    @param value: Anything
    @param timeout: The timeout

    @raise: L{TimeoutError}

    @since: 16.5
    """
    if isinstance(value, Failure):
        value.trap(CancelledError)
        raise TimeoutError(timeout, "Deferred")
    return value


class _Sentinel(Enum):
    """
    @cvar _NO_RESULT:
        The result used to represent the fact that there is no result.
        B{Never ever ever use this as an actual result for a Deferred}.
        You have been warned.
    @cvar _CONTINUE:
        A marker left in L{Deferred.callback}s to indicate a Deferred chain.
        Always accompanied by a Deferred instance in the args tuple pointing at
        the Deferred which is chained to the Deferred which has this marker.
    """

    _NO_RESULT = object()
    _CONTINUE = object()


# type note: this should be Callable[[object, ...], object] but mypy doesn't allow.
#   Callable[[object], object] is next best, but disallows valid callback signatures
DeferredCallback = Callable[..., object]
# type note: this should be Callable[[Failure, ...], object] but mypy doesn't allow.
#   Callable[[Failure], object] is next best, but disallows valid callback signatures
DeferredErrback = Callable[..., object]

_CallbackOrderedArguments = Tuple[object, ...]
_CallbackKeywordArguments = Mapping[str, object]
_Callbacks = Tuple[
    Tuple[
        Union[DeferredCallback, Literal[_Sentinel._CONTINUE]],
        _CallbackOrderedArguments,
        _CallbackKeywordArguments,
    ],
    Tuple[
        Union[DeferredErrback, DeferredCallback, Literal[_Sentinel._CONTINUE]],
        _CallbackOrderedArguments,
        _CallbackKeywordArguments,
    ],
]

_NONE_KWARGS = MappingProxyType({})  # type: _CallbackKeywordArguments


class Deferred:
    """
    This is a callback which will be put off until later.

    Why do we want this? Well, in cases where a function in a threaded
    program would block until it gets a result, for Twisted it should
    not block. Instead, it should return a L{Deferred}.

    This can be implemented for protocols that run over the network by
    writing an asynchronous protocol for L{twisted.internet}. For methods
    that come from outside packages that are not under our control, we use
    threads (see for example L{twisted.enterprise.adbapi}).

    For more information about Deferreds, see doc/core/howto/defer.html or
    U{http://twistedmatrix.com/documents/current/core/howto/defer.html}

    When creating a Deferred, you may provide a canceller function, which
    will be called by d.cancel() to let you do any clean-up necessary if the
    user decides not to wait for the deferred to complete.

    @ivar called: A flag which is C{False} until either C{callback} or
        C{errback} is called and afterwards always C{True}.
    @ivar paused: A counter of how many unmatched C{pause} calls have been made
        on this instance.
    @ivar _suppressAlreadyCalled: A flag used by the cancellation mechanism
        which is C{True} if the Deferred has no canceller and has been
        cancelled, C{False} otherwise.  If C{True}, it can be expected that
        C{callback} or C{errback} will eventually be called and the result
        should be silently discarded.
    @ivar _runningCallbacks: A flag which is C{True} while this instance is
        executing its callback chain, used to stop recursive execution of
        L{_runCallbacks}
    @ivar _chainedTo: If this L{Deferred} is waiting for the result of another
        L{Deferred}, this is a reference to the other Deferred.  Otherwise,
        L{None}.
    """

    called = False
    paused = 0
    _debugInfo = None  # type: Optional[DebugInfo]
    _suppressAlreadyCalled = False

    # Are we currently running a user-installed callback?  Meant to prevent
    # recursive running of callbacks when a reentrant call to add a callback is
    # used.
    _runningCallbacks = False

    # Keep this class attribute for now, for compatibility with code that
    # sets it directly.
    debug = False

    _chainedTo = None  # type: Optional[Deferred]

    def __init__(
        self, canceller: Optional[Callable[["Deferred"], None]] = None
    ) -> None:
        """
        Initialize a L{Deferred}.

        @param canceller: a callable used to stop the pending operation
            scheduled by this L{Deferred} when L{Deferred.cancel} is invoked.
            The canceller will be passed the deferred whose cancelation is
            requested (i.e., self).

            If a canceller is not given, or does not invoke its argument's
            C{callback} or C{errback} method, L{Deferred.cancel} will
            invoke L{Deferred.errback} with a L{CancelledError}.

            Note that if a canceller is not given, C{callback} or
            C{errback} may still be invoked exactly once, even though
            defer.py will have already invoked C{errback}, as described
            above.  This allows clients of code which returns a L{Deferred}
            to cancel it without requiring the L{Deferred} instantiator to
            provide any specific implementation support for cancellation.
            New in 10.1.

        @type canceller: a 1-argument callable which takes a L{Deferred}. The
            return result is ignored.
        """
        self.callbacks = []  # type: List[_Callbacks]
        self._canceller = canceller
        if self.debug:
            self._debugInfo = DebugInfo()
            self._debugInfo.creator = traceback.format_stack()[:-1]

    def addCallbacks(
        self,
        callback: DeferredCallback,
        errback: DeferredErrback = passthru,
        callbackArgs: _CallbackOrderedArguments = (),
        callbackKeywords: _CallbackKeywordArguments = _NONE_KWARGS,
        errbackArgs: _CallbackOrderedArguments = (),
        errbackKeywords: _CallbackKeywordArguments = _NONE_KWARGS,
    ) -> "Deferred":
        """
        Add a pair of callbacks (success and error) to this L{Deferred}.

        These will be executed when the 'master' callback is run.

        @return: C{self}.
        """
        # Default value used to be None and callers may be using None
        if errback is None:
            errback = passthru  # type: ignore[unreachable]
        if callbackArgs is None:
            callbackArgs = ()  # type: ignore[unreachable]
        if callbackKeywords is None:
            callbackKeywords = {}  # type: ignore[unreachable]
        if errbackArgs is None:
            errbackArgs = ()  # type: ignore[unreachable]
        if errbackKeywords is None:
            errbackKeywords = {}  # type: ignore[unreachable]

        assert callable(callback)
        assert callable(errback)

        self.callbacks.append(
            (
                (callback, callbackArgs, callbackKeywords),
                (errback, errbackArgs, errbackKeywords),
            )
        )

        if self.called:
            self._runCallbacks()

        return self

    def addCallback(
        self, callback: DeferredCallback, *args: object, **kwargs: object
    ) -> "Deferred":
        """
        Convenience method for adding just a callback.

        See L{addCallbacks}.
        """
        return self.addCallbacks(callback, callbackArgs=args, callbackKeywords=kwargs)

    def addErrback(
        self, errback: DeferredErrback, *args: object, **kwargs: object
    ) -> "Deferred":
        """
        Convenience method for adding just an errback.

        See L{addCallbacks}.
        """
        return self.addCallbacks(
            passthru, errback, errbackArgs=args, errbackKeywords=kwargs
        )

    def addBoth(
        self, callback: DeferredCallback, *args: object, **kwargs: object
    ) -> "Deferred":
        """
        Convenience method for adding a single callable as both a callback
        and an errback.

        See L{addCallbacks}.
        """
        return self.addCallbacks(
            callback,
            callback,
            callbackArgs=args,
            errbackArgs=args,
            callbackKeywords=kwargs,
            errbackKeywords=kwargs,
        )

    def addTimeout(
        self,
        timeout: float,
        clock: IReactorTime,
        onTimeoutCancel: Callable[[object, float], object] = _cancelledToTimedOutError,
    ) -> "Deferred":
        """
        Time out this L{Deferred} by scheduling it to be cancelled after
        C{timeout} seconds.

        The timeout encompasses all the callbacks and errbacks added to this
        L{defer.Deferred} before the call to L{addTimeout}, and none added
        after the call.

        If this L{Deferred} gets timed out, it errbacks with a L{TimeoutError},
        unless a cancelable function was passed to its initialization or unless
        a different C{onTimeoutCancel} callable is provided.

        @param timeout: number of seconds to wait before timing out this
            L{Deferred}
        @param clock: The object which will be used to schedule the timeout.
        @param onTimeoutCancel: A callable which is called immediately after
            this L{Deferred} times out, and not if this L{Deferred} is
            otherwise cancelled before the timeout. It takes an arbitrary
            value, which is the value of this L{Deferred} at that exact point
            in time (probably a L{CancelledError} L{Failure}), and the
            C{timeout}.  The default callable (if none is provided) will
            translate a L{CancelledError} L{Failure} into a L{TimeoutError}.

        @return: C{self}.

        @since: 16.5
        """
        timedOut = [False]

        def timeItOut() -> None:
            timedOut[0] = True
            self.cancel()

        delayedCall = clock.callLater(timeout, timeItOut)

        def convertCancelled(value: object) -> object:
            # if C{deferred} was timed out, call the translation function,
            # if provdied, otherwise just use L{cancelledToTimedOutError}
            if timedOut[0]:
                # Default value used to be None and callers may be using None
                if onTimeoutCancel is None:
                    toCall = _cancelledToTimedOutError  # type: ignore[unreachable]
                else:
                    toCall = onTimeoutCancel
                return toCall(value, timeout)
            return value

        self.addBoth(convertCancelled)

        def cancelTimeout(result: _T) -> _T:
            # stop the pending call to cancel the deferred if it's been fired
            if delayedCall.active():
                delayedCall.cancel()
            return result

        self.addBoth(cancelTimeout)
        return self

    def chainDeferred(self, d: "Deferred") -> "Deferred":
        """
        Chain another L{Deferred} to this L{Deferred}.

        This method adds callbacks to this L{Deferred} to call C{d}'s callback
        or errback, as appropriate. It is merely a shorthand way of performing
        the following::

            self.addCallbacks(d.callback, d.errback)

        When you chain a deferred d2 to another deferred d1 with
        d1.chainDeferred(d2), you are making d2 participate in the callback
        chain of d1. Thus any event that fires d1 will also fire d2.
        However, the converse is B{not} true; if d2 is fired d1 will not be
        affected.

        Note that unlike the case where chaining is caused by a L{Deferred}
        being returned from a callback, it is possible to cause the call
        stack size limit to be exceeded by chaining many L{Deferred}s
        together with C{chainDeferred}.

        @return: C{self}.
        """
        d._chainedTo = self
        return self.addCallbacks(d.callback, d.errback)

    def callback(self, result: object) -> None:
        """
        Run all success callbacks that have been added to this L{Deferred}.

        Each callback will have its result passed as the first argument to
        the next; this way, the callbacks act as a 'processing chain'.  If
        the success-callback returns a L{Failure} or raises an L{Exception},
        processing will continue on the *error* callback chain.  If a
        callback (or errback) returns another L{Deferred}, this L{Deferred}
        will be chained to it (and further callbacks will not run until that
        L{Deferred} has a result).

        An instance of L{Deferred} may only have either L{callback} or
        L{errback} called on it, and only once.

        @param result: The object which will be passed to the first callback
            added to this L{Deferred} (via L{addCallback}).

        @raise AlreadyCalledError: If L{callback} or L{errback} has already been
            called on this L{Deferred}.
        """
        assert not isinstance(result, Deferred)
        self._startRunCallbacks(result)

    def errback(self, fail: Optional[Union[Failure, BaseException]] = None) -> None:
        """
        Run all error callbacks that have been added to this L{Deferred}.

        Each callback will have its result passed as the first
        argument to the next; this way, the callbacks act as a
        'processing chain'. Also, if the error-callback returns a non-Failure
        or doesn't raise an L{Exception}, processing will continue on the
        *success*-callback chain.

        If the argument that's passed to me is not a L{Failure} instance,
        it will be embedded in one. If no argument is passed, a
        L{Failure} instance will be created based on the current
        traceback stack.

        Passing a string as `fail' is deprecated, and will be punished with
        a warning message.

        An instance of L{Deferred} may only have either L{callback} or
        L{errback} called on it, and only once.

        @param fail: The L{Failure} object which will be passed to the first
            errback added to this L{Deferred} (via L{addErrback}).
            Alternatively, a L{Exception} instance from which a L{Failure} will
            be constructed (with no traceback) or L{None} to create a L{Failure}
            instance from the current exception state (with a traceback).

        @raise AlreadyCalledError: If L{callback} or L{errback} has already been
            called on this L{Deferred}.
        @raise NoCurrentExceptionError: If C{fail} is L{None} but there is
            no current exception state.
        """
        if fail is None:
            fail = Failure(captureVars=self.debug)
        elif not isinstance(fail, Failure):
            fail = Failure(fail)

        self._startRunCallbacks(fail)

    def pause(self) -> None:
        """
        Stop processing on a L{Deferred} until L{unpause}() is called.
        """
        self.paused = self.paused + 1

    def unpause(self) -> None:
        """
        Process all callbacks made since L{pause}() was called.
        """
        self.paused = self.paused - 1
        if self.paused:
            return
        if self.called:
            self._runCallbacks()

    def cancel(self) -> None:
        """
        Cancel this L{Deferred}.

        If the L{Deferred} has not yet had its C{errback} or C{callback} method
        invoked, call the canceller function provided to the constructor. If
        that function does not invoke C{callback} or C{errback}, or if no
        canceller function was provided, errback with L{CancelledError}.

        If this L{Deferred} is waiting on another L{Deferred}, forward the
        cancellation to the other L{Deferred}.
        """
        if not self.called:
            canceller = self._canceller
            if canceller:
                canceller(self)
            else:
                # Arrange to eat the callback that will eventually be fired
                # since there was no real canceller.
                self._suppressAlreadyCalled = True
            if not self.called:
                # There was no canceller, or the canceller didn't call
                # callback or errback.
                self.errback(Failure(CancelledError()))
        elif isinstance(self.result, Deferred):
            # Waiting for another deferred -- cancel it instead.
            self.result.cancel()

    def _startRunCallbacks(self, result: object) -> None:
        if self.called:
            if self._suppressAlreadyCalled:
                self._suppressAlreadyCalled = False
                return
            if self.debug:
                if self._debugInfo is None:
                    self._debugInfo = DebugInfo()
                extra = "\n" + self._debugInfo._getDebugTracebacks()
                raise AlreadyCalledError(extra)
            raise AlreadyCalledError
        if self.debug:
            if self._debugInfo is None:
                self._debugInfo = DebugInfo()
            self._debugInfo.invoker = traceback.format_stack()[:-2]
        self.called = True
        self.result = result
        self._runCallbacks()

    def _continuation(self) -> _Callbacks:
        """
        Build a tuple of callback and errback with L{_Sentinel._CONTINUE}.
        """
        return (
            (_Sentinel._CONTINUE, (self,), _NONE_KWARGS),
            (_Sentinel._CONTINUE, (self,), _NONE_KWARGS),
        )

    def _runCallbacks(self) -> None:
        """
        Run the chain of callbacks once a result is available.

        This consists of a simple loop over all of the callbacks, calling each
        with the current result and making the current result equal to the
        return value (or raised exception) of that call.

        If L{_runningCallbacks} is true, this loop won't run at all, since
        it is already running above us on the call stack.  If C{self.paused} is
        true, the loop also won't run, because that's what it means to be
        paused.

        The loop will terminate before processing all of the callbacks if a
        L{Deferred} without a result is encountered.

        If a L{Deferred} I{with} a result is encountered, that result is taken
        and the loop proceeds.

        @note: The implementation is complicated slightly by the fact that
            chaining (associating two L{Deferred}s with each other such that one
            will wait for the result of the other, as happens when a Deferred is
            returned from a callback on another L{Deferred}) is supported
            iteratively rather than recursively, to avoid running out of stack
            frames when processing long chains.
        """
        if self._runningCallbacks:
            # Don't recursively run callbacks
            return

        # Keep track of all the Deferreds encountered while propagating results
        # up a chain.  The way a Deferred gets onto this stack is by having
        # added its _continuation() to the callbacks list of a second Deferred
        # and then that second Deferred being fired.  ie, if ever had _chainedTo
        # set to something other than None, you might end up on this stack.
        chain = [self]

        while chain:
            current = chain[-1]

            if current.paused:
                # This Deferred isn't going to produce a result at all.  All the
                # Deferreds up the chain waiting on it will just have to...
                # wait.
                return

            finished = True
            current._chainedTo = None
            while current.callbacks:
                item = current.callbacks.pop(0)
                if not isinstance(current.result, Failure):
                    callback, args, kwargs = item[0]
                else:
                    # type note: Callback signature also works for Errbacks in
                    # this context
                    callback, args, kwargs = item[1]

                # Avoid recursion if we can.
                if callback is _Sentinel._CONTINUE:
                    # Give the waiting Deferred our current result and then
                    # forget about that result ourselves.
                    chainee = cast(Deferred, args[0])
                    chainee.result = current.result
                    current.result = None
                    # Making sure to update _debugInfo
                    if current._debugInfo is not None:
                        current._debugInfo.failResult = None
                    chainee.paused -= 1
                    chain.append(chainee)
                    # Delay cleaning this Deferred and popping it from the chain
                    # until after we've dealt with chainee.
                    finished = False
                    break

                try:
                    current._runningCallbacks = True
                    try:
                        current.result = callback(current.result, *args, **kwargs)

                        if current.result is current:
                            warnAboutFunction(
                                callback,
                                "Callback returned the Deferred "
                                "it was attached to; this breaks the "
                                "callback chain and will raise an "
                                "exception in the future.",
                            )
                    finally:
                        current._runningCallbacks = False
                except:
                    # Including full frame information in the Failure is quite
                    # expensive, so we avoid it unless self.debug is set.
                    current.result = Failure(captureVars=self.debug)
                else:
                    if isinstance(current.result, Deferred):
                        # The result is another Deferred.  If it has a result,
                        # we can take it and keep going.
                        resultResult = getattr(
                            current.result, "result", _Sentinel._NO_RESULT
                        )
                        if (
                            resultResult is _Sentinel._NO_RESULT
                            or isinstance(resultResult, Deferred)
                            or current.result.paused
                        ):
                            # Nope, it didn't.  Pause and chain.
                            current.pause()
                            current._chainedTo = current.result
                            # Note: current.result has no result, so it's not
                            # running its callbacks right now.  Therefore we can
                            # append to the callbacks list directly instead of
                            # using addCallbacks.
                            current.result.callbacks.append(current._continuation())
                            break
                        else:
                            # Yep, it did.  Steal it.
                            current.result.result = None
                            # Make sure _debugInfo's failure state is updated.
                            if current.result._debugInfo is not None:
                                current.result._debugInfo.failResult = None
                            current.result = resultResult

            if finished:
                # As much of the callback chain - perhaps all of it - as can be
                # processed right now has been.  The current Deferred is waiting on
                # another Deferred or for more callbacks.  Before finishing with it,
                # make sure its _debugInfo is in the proper state.
                if isinstance(current.result, Failure):
                    # Stash the Failure in the _debugInfo for unhandled error
                    # reporting.
                    current.result.cleanFailure()
                    if current._debugInfo is None:
                        current._debugInfo = DebugInfo()
                    current._debugInfo.failResult = current.result
                else:
                    # Clear out any Failure in the _debugInfo, since the result
                    # is no longer a Failure.
                    if current._debugInfo is not None:
                        current._debugInfo.failResult = None

                # This Deferred is done, pop it from the chain and move back up
                # to the Deferred which supplied us with our result.
                chain.pop()

    def __str__(self) -> str:
        """
        Return a string representation of this C{Deferred}.
        """
        cname = self.__class__.__name__
        result = getattr(self, "result", _Sentinel._NO_RESULT)
        myID = id(self)
        if self._chainedTo is not None:
            result = " waiting on Deferred at 0x%x" % (id(self._chainedTo),)
        elif result is _Sentinel._NO_RESULT:
            result = ""
        else:
            result = " current result: %r" % (result,)
        return "<%s at 0x%x%s>" % (cname, myID, result)

    __repr__ = __str__

    def __iter__(self) -> "Deferred":
        return self

    @_extraneous
    def send(self, value: object = None) -> "Deferred":
        if self.paused:
            # If we're paused, we have no result to give
            return self

        result = getattr(self, "result", _Sentinel._NO_RESULT)
        if result is _Sentinel._NO_RESULT:
            return self
        if isinstance(result, Failure):
            # Clear the failure on debugInfo so it doesn't raise "unhandled
            # exception"
            assert self._debugInfo is not None
            self._debugInfo.failResult = None
            result.value.__failure__ = result
            raise result.value
        else:
            raise StopIteration(result)

    # For PEP-492 support (async/await)
    __await__ = __iter__
    __next__ = send

    def asFuture(self, loop: AbstractEventLoop) -> Future:
        """
<<<<<<< HEAD
        Adapt a L{Deferred} into a L{Future} which is bound to C{loop}.
=======
        Adapt this L{Deferred} into a L{asyncio.Future} which is bound to C{loop}.
>>>>>>> 87e4864d

        @note: converting a L{Deferred} to an L{Future} consumes both
            its result and its errors, so this method implicitly converts
            C{self} into a L{Deferred} firing with L{None}, regardless of what
            its result previously would have been.

        @since: Twisted 17.5.0

<<<<<<< HEAD
        @param loop: The L{asyncio} event loop to bind the L{Future} to.

        @return: A L{Future} which will fire when the L{Deferred} fires.
=======
        @param loop: The asyncio event loop to bind the L{asyncio.Future} to.
        @type loop: L{asyncio.AbstractEventLoop} or similar

        @return: A Future which will fire when the Deferred fires.
        @rtype: L{asyncio.Future}
>>>>>>> 87e4864d
        """
        try:
            createFuture = loop.create_future
        except AttributeError:

            def createFuture() -> Future:
                return Future(loop=loop)

        future = createFuture()

        def checkCancel(futureAgain: Future) -> None:
            if futureAgain.cancelled():
                self.cancel()

        def maybeFail(failure: Failure) -> None:
            if not future.cancelled():
                future.set_exception(failure.value)

        def maybeSucceed(result: object) -> None:
            if not future.cancelled():
                future.set_result(result)

        self.addCallbacks(maybeSucceed, maybeFail)
        future.add_done_callback(checkCancel)

        return future

    @classmethod
    def fromFuture(cls, future: Future) -> "Deferred":
        """
        Adapt an L{Future} to a L{Deferred}.

        @note: This creates a L{Deferred} from a L{Future}, I{not} from
            a C{coroutine}; in other words, you will need to call
            L{asyncio.ensure_future}, L{asyncio.loop.create_task} or create an
            L{asyncio.Task} yourself to get from a C{coroutine} to a
            L{Future} if what you have is an awaitable coroutine and
            not a L{Future}.  (The length of this list of techniques is
            exactly why we have left it to the caller!)

        @since: Twisted 17.5.0

        @param future: The Future to adapt.

        @return: A Deferred which will fire when the Future fires.
        """

        class Adaptor:
            def __init__(self, actual: Deferred) -> None:
                self.actual = actual

            def __call__(self, result: Future) -> None:
                try:
                    extracted = result.result()
                except:
                    extracted = Failure()
                self.actual.callback(extracted)

        futureCancel = object()

        def cancel(reself: Deferred) -> None:
            future.cancel()
            reself.callback(futureCancel)

        self = cls(cancel)
        adapt = Adaptor(self)

        def uncancel(result: _T) -> Union[_T, Deferred]:
            if result is futureCancel:
                adapt.actual = Deferred()
                return adapt.actual
            return result

        self.addCallback(uncancel)
        future.add_done_callback(adapt)

        return self

    @classmethod
    def fromCoroutine(cls, coro: CoroutineType) -> "Deferred":
        """
        Schedule the execution of a coroutine that awaits on L{Deferred}s,
        wrapping it in a L{Deferred} that will fire on success/failure of the
        coroutine.

        Coroutine functions return a coroutine object, similar to how
        generators work. This function turns that coroutine into a Deferred,
        meaning that it can be used in regular Twisted code. For example::

            import treq
            from twisted.internet.defer import Deferred
            from twisted.internet.task import react

            async def crawl(pages):
                results = {}
                for page in pages:
                    results[page] = await treq.content(await treq.get(page))
                return results

            def main(reactor):
                pages = [
                    "http://localhost:8080"
                ]
                d = Deferred.fromCoroutine(crawl(pages))
                d.addCallback(print)
                return d

            react(main)

        @since: Twisted NEXT

        @param coro: The coroutine object to schedule.

        @raise ValueError: If C{coro} is not a coroutine or generator.
        """
        if not iscoroutine(coro) and not isinstance(coro, GeneratorType):
            raise NotACoroutineError("%r is not a coroutine" % (coro,))

        return _cancellableInlineCallbacks(coro)


<<<<<<< HEAD
def ensureDeferred(coro: Union[CoroutineType, Deferred]) -> Deferred:
=======
def _cancelledToTimedOutError(value, timeout):
    """
    A default translation function that translates L{Failure}s that are
    L{CancelledError}s to L{TimeoutError}s.

    @param value: Anything
    @type value: Anything

    @param timeout: The timeout
    @type timeout: L{int}

    @rtype: C{value}
    @raise TimeoutError: If C{value} is a L{Failure} that is a L{CancelledError}.
    @raise Exception: If C{value} is a L{Failure} that is not a L{CancelledError},
        it is re-raised.

    @since: 16.5
    """
    if isinstance(value, failure.Failure):
        value.trap(CancelledError)
        raise TimeoutError(timeout, "Deferred")
    return value


def ensureDeferred(coro):
>>>>>>> 87e4864d
    """
    Schedule the execution of a coroutine that awaits/yields from L{Deferred}s,
    wrapping it in a L{Deferred} that will fire on success/failure of the
    coroutine. If a Deferred is passed to this function, it will be returned
    directly (mimicing the L{asyncio.ensure_future} function).

    See L{Deferred.fromCoroutine} for examples of coroutines.

    @param coro: The coroutine object to schedule, or a L{Deferred}.
    """
    if isinstance(coro, Deferred):
        return coro
    else:
        try:
            return Deferred.fromCoroutine(coro)
        except NotACoroutineError:
            # It's not a coroutine. Raise an exception, but say that it's also
            # not a Deferred so the error makes sense.
            raise NotACoroutineError("%r is not a coroutine or a Deferred" % (coro,))


class DebugInfo:
    """
    Deferred debug helper.
    """

    failResult = None  # type: Optional[Failure]
    creator = None  # type: Optional[List[str]]
    invoker = None  # type: Optional[List[str]]

    def _getDebugTracebacks(self) -> str:
        info = ""
        if self.creator is not None:
            info += " C: Deferred was created:\n C:"
            info += "".join(self.creator).rstrip().replace("\n", "\n C:")
            info += "\n"
        if self.invoker is not None:
            info += " I: First Invoker was:\n I:"
            info += "".join(self.invoker).rstrip().replace("\n", "\n I:")
            info += "\n"
        return info

    def __del__(self) -> None:
        """
        Print tracebacks and die.

        If the *last* (and I do mean *last*) callback leaves me in an error
        state, print a traceback (if said errback is a L{Failure}).
        """
        if self.failResult is not None:
            # Note: this is two separate messages for compatibility with
            # earlier tests; arguably it should be a single error message.
            log.critical("Unhandled error in Deferred:", isError=True)

            debugInfo = self._getDebugTracebacks()
            if debugInfo:
                format = "(debug: {debugInfo})"
            else:
                format = ""

            log.failure(format, self.failResult, debugInfo=debugInfo)


@comparable
class FirstError(Exception):
    """
    First error to occur in a L{DeferredList} if C{fireOnOneErrback} is set.

    @ivar subFailure: The L{Failure} that occurred.
    @ivar index: The index of the L{Deferred} in the L{DeferredList} where
        it happened.
    """

    def __init__(self, failure: Failure, index: int) -> None:
        Exception.__init__(self, failure, index)
        self.subFailure = failure
        self.index = index

    def __repr__(self) -> str:
        """
        The I{repr} of L{FirstError} instances includes the repr of the
        wrapped failure's exception and the index of the L{FirstError}.
        """
        return "FirstError[#%d, %r]" % (self.index, self.subFailure.value)

    def __str__(self) -> str:
        """
        The I{str} of L{FirstError} instances includes the I{str} of the
        entire wrapped failure (including its traceback and exception) and
        the index of the L{FirstError}.
        """
        return "FirstError[#%d, %s]" % (self.index, self.subFailure)

    def __cmp__(self, other: object) -> int:
        """
        Comparison between L{FirstError} and other L{FirstError} instances
        is defined as the comparison of the index and sub-failure of each
        instance.  L{FirstError} instances don't compare equal to anything
        that isn't a L{FirstError} instance.

        @since: 8.2
        """
        if isinstance(other, FirstError):
            return cmp((self.index, self.subFailure), (other.index, other.subFailure))
        return -1


_DeferredListResult = Tuple[bool, object]


class DeferredList(Deferred):
    """
    L{DeferredList} is a tool for collecting the results of several Deferreds.

    This tracks a list of L{Deferred}s for their results, and makes a single
    callback when they have all completed.  By default, the ultimate result is a
    list of (success, result) tuples, 'success' being a boolean.
    L{DeferredList} exposes the same API that L{Deferred} does, so callbacks and
    errbacks can be added to it in the same way.

    L{DeferredList} is implemented by adding callbacks and errbacks to each
    L{Deferred} in the list passed to it.  This means callbacks and errbacks
    added to the Deferreds before they are passed to L{DeferredList} will change
    the result that L{DeferredList} sees (i.e., L{DeferredList} is not special).
    Callbacks and errbacks can also be added to the Deferreds after they are
    passed to L{DeferredList} and L{DeferredList} may change the result that
    they see.

    See the documentation for the C{__init__} arguments for more information.

    @ivar _deferredList: The L{list} of L{Deferred}s to track.
    """

    fireOnOneCallback = False
    fireOnOneErrback = False

    def __init__(
        self,
        deferredList: List[Deferred],
        fireOnOneCallback: bool = False,
        fireOnOneErrback: bool = False,
        consumeErrors: bool = False,
    ):
        """
        Initialize a DeferredList.

        @param deferredList: The list of deferreds to track.
        @param fireOnOneCallback: (keyword param) a flag indicating that this
            L{DeferredList} will fire when the first L{Deferred} in
            C{deferredList} fires with a non-failure result without waiting for
            any of the other Deferreds.  When this flag is set, the DeferredList
            will fire with a two-tuple: the first element is the result of the
            Deferred which fired; the second element is the index in
            C{deferredList} of that Deferred.
        @param fireOnOneErrback: (keyword param) a flag indicating that this
            L{DeferredList} will fire when the first L{Deferred} in
            C{deferredList} fires with a failure result without waiting for any
            of the other Deferreds.  When this flag is set, if a Deferred in the
            list errbacks, the DeferredList will errback with a L{FirstError}
            failure wrapping the failure of that Deferred.
        @param consumeErrors: (keyword param) a flag indicating that failures in
            any of the included L{Deferred}s should not be propagated to
            errbacks added to the individual L{Deferred}s after this
            L{DeferredList} is constructed.  After constructing the
            L{DeferredList}, any errors in the individual L{Deferred}s will be
            converted to a callback result of L{None}.  This is useful to
            prevent spurious 'Unhandled error in Deferred' messages from being
            logged.  This does not prevent C{fireOnOneErrback} from working.
        """
        self._deferredList = list(deferredList)
        self.resultList = [None] * len(
            self._deferredList
        )  # type: List[Optional[_DeferredListResult]]
        Deferred.__init__(self)
        if len(self._deferredList) == 0 and not fireOnOneCallback:
            self.callback(self.resultList)

        # These flags need to be set *before* attaching callbacks to the
        # deferreds, because the callbacks use these flags, and will run
        # synchronously if any of the deferreds are already fired.
        self.fireOnOneCallback = fireOnOneCallback
        self.fireOnOneErrback = fireOnOneErrback
        self.consumeErrors = consumeErrors
        self.finishedCount = 0

        index = 0
        for deferred in self._deferredList:
            deferred.addCallbacks(
                self._cbDeferred,
                self._cbDeferred,
                callbackArgs=(index, SUCCESS),
                errbackArgs=(index, FAILURE),
            )
            index = index + 1

    def _cbDeferred(self, result: _T, index: int, succeeded: bool) -> Optional[_T]:
        """
        (internal) Callback for when one of my deferreds fires.
        """
        self.resultList[index] = (succeeded, result)

        self.finishedCount += 1
        if not self.called:
            if succeeded == SUCCESS and self.fireOnOneCallback:
                self.callback((result, index))
            elif succeeded == FAILURE and self.fireOnOneErrback:
                assert isinstance(result, Failure)
                self.errback(Failure(FirstError(result, index)))
            elif self.finishedCount == len(self.resultList):
                self.callback(self.resultList)

        if succeeded == FAILURE and self.consumeErrors:
            return None

        return result

    def cancel(self) -> None:
        """
        Cancel this L{DeferredList}.

        If the L{DeferredList} hasn't fired yet, cancel every L{Deferred} in
        the list.

        If the L{DeferredList} has fired, including the case where the
        C{fireOnOneCallback}/C{fireOnOneErrback} flag is set and the
        L{DeferredList} fires because one L{Deferred} in the list fires with a
        non-failure/failure result, do nothing in the C{cancel} method.
        """
        if not self.called:
            for deferred in self._deferredList:
                try:
                    deferred.cancel()
                except:
                    log.failure("Exception raised from user supplied canceller")


def _parseDeferredListResult(
    resultList: List[_DeferredListResult], fireOnOneErrback: bool = False
) -> List[object]:
    if __debug__:
        for success, value in resultList:
            assert success
    return [x[1] for x in resultList]


def gatherResults(
    deferredList: List[Deferred], consumeErrors: bool = False
) -> Deferred:
    """
    Returns, via a L{Deferred}, a list with the results of the given
    L{Deferred}s - in effect, a "join" of multiple deferred operations.

    The returned L{Deferred} will fire when I{all} of the provided L{Deferred}s
    have fired, or when any one of them has failed.

    This method can be cancelled by calling the C{cancel} method of the
    L{Deferred}, all the L{Deferred}s in the list will be cancelled.

    This differs from L{DeferredList} in that you don't need to parse
    the result for success/failure.

    @type deferredList:  L{list} of L{Deferred}s

    @param consumeErrors: (keyword param) a flag, defaulting to False,
        indicating that failures in any of the given L{Deferred}s should not be
        propagated to errbacks added to the individual L{Deferred}s after this
        L{gatherResults} invocation.  Any such errors in the individual
        L{Deferred}s will be converted to a callback result of L{None}.  This
        is useful to prevent spurious 'Unhandled error in Deferred' messages
        from being logged.  This parameter is available since 11.1.0.
    """
    d = DeferredList(deferredList, fireOnOneErrback=True, consumeErrors=consumeErrors)
    d.addCallback(_parseDeferredListResult)
    return d


# Constants for use with DeferredList
SUCCESS = True
FAILURE = False


## deferredGenerator
class waitForDeferred:
    """
    See L{deferredGenerator}.
    """

    result = _Sentinel._NO_RESULT  # type: Any

    def __init__(self, d: Deferred) -> None:
        warnings.warn(
            "twisted.internet.defer.waitForDeferred was deprecated in "
            "Twisted 15.0.0; please use twisted.internet.defer.inlineCallbacks "
            "instead",
            DeprecationWarning,
            stacklevel=2,
        )

        if not isinstance(d, Deferred):
            raise TypeError(
                "You must give waitForDeferred a Deferred. You gave it %r." % (d,)
            )
        self.d = d

    def getResult(self) -> Any:
        if isinstance(self.result, Failure):
            self.result.raiseException()
        self.result is not _Sentinel._NO_RESULT
        return self.result


_DeferableGenerator = Generator[object, None, None]


def _deferGenerator(g: _DeferableGenerator, deferred: Deferred) -> Deferred:
    """
    See L{deferredGenerator}.
    """

    result = None

    # This function is complicated by the need to prevent unbounded recursion
    # arising from repeatedly yielding immediately ready deferreds.  This while
    # loop and the waiting variable solve that by manually unfolding the
    # recursion.

    # defgen is waiting for result?  # result
    # type note: List[Any] because you can't annotate List items by index.
    # …better fix would be to create a class, but we need to jettison
    # deferredGenerator anyway.
    waiting = [True, None]  # type: List[Any]

    while 1:
        try:
            result = next(g)
        except StopIteration:
            deferred.callback(result)
            return deferred
        except:
            deferred.errback()
            return deferred

        # Deferred.callback(Deferred) raises an error; we catch this case
        # early here and give a nicer error message to the user in case
        # they yield a Deferred.
        if isinstance(result, Deferred):
            return fail(TypeError("Yield waitForDeferred(d), not d!"))

        if isinstance(result, waitForDeferred):
            # a waitForDeferred was yielded, get the result.
            # Pass result in so it don't get changed going around the loop
            # This isn't a problem for waiting, as it's only reused if
            # gotResult has already been executed.
            def gotResult(
                r: object, result: waitForDeferred = cast(waitForDeferred, result)
            ) -> None:
                result.result = r
                if waiting[0]:
                    waiting[0] = False
                    waiting[1] = r
                else:
                    _deferGenerator(g, deferred)

            result.d.addBoth(gotResult)
            if waiting[0]:
                # Haven't called back yet, set flag so that we get reinvoked
                # and return from the loop
                waiting[0] = False
                return deferred
            # Reset waiting to initial values for next loop
            waiting[0] = True
            waiting[1] = None

            result = None


@deprecated(Version("Twisted", 15, 0, 0), "twisted.internet.defer.inlineCallbacks")
def deferredGenerator(f: Callable[..., _DeferableGenerator]) -> Callable[..., Deferred]:
    """
    L{deferredGenerator} and L{waitForDeferred} help you write
    L{Deferred}-using code that looks like a regular sequential function.
    Consider the use of L{inlineCallbacks} instead, which can accomplish
    the same thing in a more concise manner.

    There are two important functions involved: L{waitForDeferred}, and
    L{deferredGenerator}.  They are used together, like this::

        @deferredGenerator
        def thingummy():
            thing = waitForDeferred(makeSomeRequestResultingInDeferred())
            yield thing
            thing = thing.getResult()
            print(thing) #the result! hoorj!

    L{waitForDeferred} returns something that you should immediately yield; when
    your generator is resumed, calling C{thing.getResult()} will either give you
    the result of the L{Deferred} if it was a success, or raise an exception if it
    was a failure.  Calling C{getResult} is B{absolutely mandatory}.  If you do
    not call it, I{your program will not work}.

    L{deferredGenerator} takes one of these waitForDeferred-using generator
    functions and converts it into a function that returns a L{Deferred}. The
    result of the L{Deferred} will be the last value that your generator yielded
    unless the last value is a L{waitForDeferred} instance, in which case the
    result will be L{None}.  If the function raises an unhandled exception, the
    L{Deferred} will errback instead.  Remember that C{return result} won't work;
    use C{yield result; return} in place of that.

    Note that not yielding anything from your generator will make the L{Deferred}
    result in L{None}. Yielding a L{Deferred} from your generator is also an error
    condition; always yield C{waitForDeferred(d)} instead.

    The L{Deferred} returned from your deferred generator may also errback if your
    generator raised an exception.  For example::

        @deferredGenerator
        def thingummy():
            thing = waitForDeferred(makeSomeRequestResultingInDeferred())
            yield thing
            thing = thing.getResult()
            if thing == 'I love Twisted':
                # will become the result of the Deferred
                yield 'TWISTED IS GREAT!'
                return
            else:
                # will trigger an errback
                raise Exception('DESTROY ALL LIFE')

    Put succinctly, these functions connect deferred-using code with this 'fake
    blocking' style in both directions: L{waitForDeferred} converts from a
    L{Deferred} to the 'blocking' style, and L{deferredGenerator} converts from the
    'blocking' style to a L{Deferred}.
    """

    @wraps(f)
    def unwindGenerator(*args: object, **kwargs: object) -> Deferred:
        return _deferGenerator(f(*args, **kwargs), Deferred())

    return unwindGenerator


## inlineCallbacks


class _DefGen_Return(BaseException):
    def __init__(self, value: object) -> None:
        self.value = value


def returnValue(val: object) -> NoReturn:
    """
    Return val from a L{inlineCallbacks} generator.

    Note: this is currently implemented by raising an exception
    derived from L{BaseException}.  You might want to change any
    'except:' clauses to an 'except Exception:' clause so as not to
    catch this exception.

    Also: while this function currently will work when called from
    within arbitrary functions called from within the generator, do
    not rely upon this behavior.
    """
    raise _DefGen_Return(val)


@attr.s
class _CancellationStatus:
    """
    Cancellation status of an L{inlineCallbacks} invocation.

    @ivar deferred: the L{Deferred} to callback or errback when the generator
        invocation has finished.
    @ivar waitingOn: the L{Deferred} being waited upon (which
        L{_inlineCallbacks} must fill out before returning)
    """

    deferred = attr.ib()  # type: Deferred
    waitingOn = attr.ib(default=None)  # type: Optional[Deferred]


_InlineCallbacksGenerator = Union[CoroutineType, Generator[Deferred, object, None]]


@_extraneous
def _inlineCallbacks(
    result: object, gen: _InlineCallbacksGenerator, status: _CancellationStatus
) -> None:
    """
    Carry out the work of L{inlineCallbacks}.

    Iterate the generator produced by an C{@}L{inlineCallbacks}-decorated
    function, C{gen}, C{send()}ing it the results of each value C{yield}ed by
    that generator, until a L{Deferred} is yielded, at which point a callback
    is added to that L{Deferred} to call this function again.

    @param result: The last result seen by this generator.  Note that this is
        never a L{Deferred} - by the time this function is invoked, the
        L{Deferred} has been called back and this will be a particular result
        at a point in its callback chain.

    @param gen: a generator object returned by calling a function or method
        decorated with C{@}L{inlineCallbacks}

    @param status: a L{_CancellationStatus} tracking the current status of C{gen}
    """
    # This function is complicated by the need to prevent unbounded recursion
    # arising from repeatedly yielding immediately ready deferreds.  This while
    # loop and the waiting variable solve that by manually unfolding the
    # recursion.

    # waiting for result?  # result
    waiting = [True, None]  # type: List[Any]

    # Get the current contextvars Context object.
    current_context = _copy_context()

    while 1:
        try:
            # Send the last result back as the result of the yield expression.
            isFailure = isinstance(result, Failure)

            if isFailure:
                result = current_context.run(
                    cast(Failure, result).throwExceptionIntoGenerator, gen
                )
            else:
                result = current_context.run(gen.send, result)
        except StopIteration as e:
            # fell off the end, or "return" statement
            status.deferred.callback(getattr(e, "value", None))
            return
        except _DefGen_Return as e:
            # returnValue() was called; time to give a result to the original
            # Deferred.  First though, let's try to identify the potentially
            # confusing situation which results when returnValue() is
            # accidentally invoked from a different function, one that wasn't
            # decorated with @inlineCallbacks.

            # The traceback starts in this frame (the one for
            # _inlineCallbacks); the next one down should be the application
            # code.
            excInfo = exc_info()
            assert excInfo is not None
            traceback = excInfo[2]
            assert traceback is not None
            appCodeTrace = traceback.tb_next
            assert appCodeTrace is not None

            # The contextvars backport and our no-op shim add an extra frame.
            if version_info < (3, 7):
                appCodeTrace = appCodeTrace.tb_next
                assert appCodeTrace is not None

            if isFailure:
                # If we invoked this generator frame by throwing an exception
                # into it, then throwExceptionIntoGenerator will consume an
                # additional stack frame itself, so we need to skip that too.
                appCodeTrace = appCodeTrace.tb_next
                assert appCodeTrace is not None

            # Now that we've identified the frame being exited by the
            # exception, let's figure out if returnValue was called from it
            # directly.  returnValue itself consumes a stack frame, so the
            # application code will have a tb_next, but it will *not* have a
            # second tb_next.
            assert appCodeTrace.tb_next is not None
            if appCodeTrace.tb_next.tb_next:
                # If returnValue was invoked non-local to the frame which it is
                # exiting, identify the frame that ultimately invoked
                # returnValue so that we can warn the user, as this behavior is
                # confusing.
                ultimateTrace = appCodeTrace

                assert ultimateTrace is not None
                assert ultimateTrace.tb_next is not None
                while ultimateTrace.tb_next.tb_next:
                    ultimateTrace = ultimateTrace.tb_next
                    assert ultimateTrace is not None

                filename = ultimateTrace.tb_frame.f_code.co_filename
                lineno = ultimateTrace.tb_lineno

                assert ultimateTrace.tb_frame is not None
                assert appCodeTrace.tb_frame is not None
                warnings.warn_explicit(
                    "returnValue() in %r causing %r to exit: "
                    "returnValue should only be invoked by functions decorated "
                    "with inlineCallbacks"
                    % (
                        ultimateTrace.tb_frame.f_code.co_name,
                        appCodeTrace.tb_frame.f_code.co_name,
                    ),
                    DeprecationWarning,
                    filename,
                    lineno,
                )

            status.deferred.callback(e.value)
            return
        except:
            status.deferred.errback()
            return

        if isinstance(result, Deferred):
            # a deferred was yielded, get the result.
            def gotResult(r: object) -> None:
                if waiting[0]:
                    waiting[0] = False
                    waiting[1] = r
                else:
                    current_context.run(_inlineCallbacks, r, gen, status)

            result.addBoth(gotResult)
            if waiting[0]:
                # Haven't called back yet, set flag so that we get reinvoked
                # and return from the loop
                waiting[0] = False
                status.waitingOn = result
                return

            result = waiting[1]
            # Reset waiting to initial values for next loop.  gotResult uses
            # waiting, but this isn't a problem because gotResult is only
            # executed once, and if it hasn't been executed yet, the return
            # branch above would have been taken.

            waiting[0] = True
            waiting[1] = None


def _cancellableInlineCallbacks(gen: _InlineCallbacksGenerator) -> Deferred:
    """
    Make an C{@}L{inlineCallbacks} cancellable.

    @param gen: a generator object returned by calling a function or method
        decorated with C{@}L{inlineCallbacks}

    @return: L{Deferred} for the C{@}L{inlineCallbacks} that is cancellable.
    """

    def cancel(it: Deferred) -> None:
        it.callbacks, tmp = [], it.callbacks
        it.addErrback(handleCancel)
        it.callbacks.extend(tmp)
        it.errback(_InternalInlineCallbacksCancelledError())

    deferred = Deferred(cancel)
    status = _CancellationStatus(deferred)

    def handleCancel(result: Failure) -> Deferred:
        """
        Propagate the cancellation of an C{@}L{inlineCallbacks} to the
        L{Deferred} it is waiting on.

        @param result: An L{_InternalInlineCallbacksCancelledError} from
            C{cancel()}.
        @return: A new L{Deferred} that the C{@}L{inlineCallbacks} generator
            can callback or errback through.
        """
        result.trap(_InternalInlineCallbacksCancelledError)
        status.deferred = Deferred(cancel)

        # We would only end up here if the inlineCallback is waiting on
        # another Deferred.  It needs to be cancelled.
        awaited = status.waitingOn
        assert awaited is not None
        awaited.cancel()

        return status.deferred

    _inlineCallbacks(None, gen, status)
    return deferred


class _InternalInlineCallbacksCancelledError(Exception):
    """
    A unique exception used only in L{_cancellableInlineCallbacks} to verify
    that an L{inlineCallbacks} is being cancelled as expected.
    """


# type note: "..." is used here because we don't have a better way to express
# that the same arguments are accepted by the returned callable
def inlineCallbacks(
    f: Callable[..., Generator[Deferred, object, None]]
) -> Callable[..., Deferred]:
    """
    L{inlineCallbacks} helps you write L{Deferred}-using code that looks like a
    regular sequential function. For example::

        @inlineCallbacks
        def thingummy():
            thing = yield makeSomeRequestResultingInDeferred()
            print(thing)  # the result! hoorj!

    When you call anything that results in a L{Deferred}, you can simply yield it;
    your generator will automatically be resumed when the Deferred's result is
    available. The generator will be sent the result of the L{Deferred} with the
    'send' method on generators, or if the result was a failure, 'throw'.

    Things that are not L{Deferred}s may also be yielded, and your generator
    will be resumed with the same object sent back. This means C{yield}
    performs an operation roughly equivalent to L{maybeDeferred}.

    Your inlineCallbacks-enabled generator will return a L{Deferred} object, which
    will result in the return value of the generator (or will fail with a
    failure object if your generator raises an unhandled exception). Note that
    you can't use C{return result} to return a value; use C{returnValue(result)}
    instead. Falling off the end of the generator, or simply using C{return}
    will cause the L{Deferred} to have a result of L{None}.

    Be aware that L{returnValue} will not accept a L{Deferred} as a parameter.
    If you believe the thing you'd like to return could be a L{Deferred}, do
    this::

        result = yield result
        returnValue(result)

    The L{Deferred} returned from your deferred generator may errback if your
    generator raised an exception::

        @inlineCallbacks
        def thingummy():
            thing = yield makeSomeRequestResultingInDeferred()
            if thing == 'I love Twisted':
                # will become the result of the Deferred
                returnValue('TWISTED IS GREAT!')
            else:
                # will trigger an errback
                raise Exception('DESTROY ALL LIFE')

    It is possible to use the C{return} statement instead of L{returnValue}::

        @inlineCallbacks
        def loadData(url):
            response = yield makeRequest(url)
            return json.loads(response)

    You can cancel the L{Deferred} returned from your L{inlineCallbacks}
    generator before it is fired by your generator completing (either by
    reaching its end, a C{return} statement, or by calling L{returnValue}).
    A C{CancelledError} will be raised from the C{yield}ed L{Deferred} that
    has been cancelled if that C{Deferred} does not otherwise suppress it.
    """

    @wraps(f)
    def unwindGenerator(*args: object, **kwargs: object) -> Deferred:
        try:
            gen = f(*args, **kwargs)
        except _DefGen_Return:
            raise TypeError(
                "inlineCallbacks requires %r to produce a generator; instead"
                "caught returnValue being used in a non-generator" % (f,)
            )
        # type note: FIXME: error suggests type of gen is wrong:
        #     Subclass of "Generator[Deferred, object, None]" and "GeneratorType"
        #     cannot exist: would have incompatible method signatures
        if not isinstance(gen, GeneratorType):  # type: ignore[unreachable]
            raise TypeError(
                "inlineCallbacks requires %r to produce a generator; "
                "instead got %r" % (f, gen)
            )
        return _cancellableInlineCallbacks(gen)  # type: ignore[unreachable]

    return unwindGenerator


## DeferredLock/DeferredQueue


class _ConcurrencyPrimitive(ABC):
    def __init__(self) -> None:
        self.waiting = []  # type: List[Deferred]

    def _releaseAndReturn(self, r: _T) -> _T:
        self.release()
        return r

    # You might wonder: "WTF is dbjAAcAiBbiFeBiEAcjgDhfFchjEBahF?"
    # It's self_ + a GUID, which is to say: "it's not a string that will ever
    # be used as a name in kwargs".
    # Positional-only arguments, starting in Python 3.8, would be a better
    # alternative.
    def run(
        self_319AA2A8B18F4B8EA296D75F279EB07F,
        f: Callable[..., object],
        *args: object,
        **kwargs: object
    ) -> Deferred:
        """
        Acquire, run, release.

        This method takes a callable as its first argument and any
        number of other positional and keyword arguments.  When the
        lock or semaphore is acquired, the callable will be invoked
        with those arguments.

        The callable may return a L{Deferred}; if it does, the lock or
        semaphore won't be released until that L{Deferred} fires.

        @return: L{Deferred} of function result.
        """

        def execute(ignoredResult: object) -> Deferred:
            d = maybeDeferred(f, *args, **kwargs)
            d.addBoth(self_319AA2A8B18F4B8EA296D75F279EB07F._releaseAndReturn)
            return d

        d = self_319AA2A8B18F4B8EA296D75F279EB07F.acquire()
        d.addCallback(execute)
        return d

    def __aenter__(self) -> Deferred:
        """
        We can be used as an asynchronous context manager.
        """
        return self.acquire()

    def __aexit__(self, exc_type: bool, exc_val: bool, exc_tb: bool) -> Deferred:
        self.release()
        # We return False to indicate that we have not consumed the
        # exception, if any.
        return succeed(False)

    @abstractmethod
    def acquire(self) -> Deferred:
        pass

    @abstractmethod
    def release(self) -> None:
        pass


class DeferredLock(_ConcurrencyPrimitive):
    """
    A lock for event driven systems.

    @ivar locked: C{True} when this Lock has been acquired, false at all other
        times.  Do not change this value, but it is useful to examine for the
        equivalent of a "non-blocking" acquisition.
    """

    locked = False

    def _cancelAcquire(self, d: Deferred) -> None:
        """
        Remove a deferred d from our waiting list, as the deferred has been
        canceled.

        Note: We do not need to wrap this in a try/except to catch d not
        being in self.waiting because this canceller will not be called if
        d has fired. release() pops a deferred out of self.waiting and
        calls it, so the canceller will no longer be called.

        @param d: The deferred that has been canceled.
        """
        self.waiting.remove(d)

    def acquire(self) -> Deferred:
        """
        Attempt to acquire the lock.  Returns a L{Deferred} that fires on
        lock acquisition with the L{DeferredLock} as the value.  If the lock
        is locked, then the Deferred is placed at the end of a waiting list.

        @return: a L{Deferred} which fires on lock acquisition.
        @rtype: a L{Deferred}
        """
        d = Deferred(canceller=self._cancelAcquire)
        if self.locked:
            self.waiting.append(d)
        else:
            self.locked = True
            d.callback(self)
        return d

    def release(self) -> None:
        """
        Release the lock.  If there is a waiting list, then the first
        L{Deferred} in that waiting list will be called back.

        Should be called by whomever did the L{acquire}() when the shared
        resource is free.
        """
        assert self.locked, "Tried to release an unlocked lock"
        self.locked = False
        if self.waiting:
            # someone is waiting to acquire lock
            self.locked = True
            d = self.waiting.pop(0)
            d.callback(self)


class DeferredSemaphore(_ConcurrencyPrimitive):
    """
    A semaphore for event driven systems.

    If you are looking into this as a means of limiting parallelism, you might
    find L{twisted.internet.task.Cooperator} more useful.

    @ivar limit: At most this many users may acquire this semaphore at
        once.
    @ivar tokens: The difference between C{limit} and the number of users
        which have currently acquired this semaphore.
    """

    def __init__(self, tokens: int) -> None:
        """
        @param tokens: initial value of L{tokens} and L{limit}
        @type tokens: L{int}
        """
        _ConcurrencyPrimitive.__init__(self)
        if tokens < 1:
            raise ValueError("DeferredSemaphore requires tokens >= 1")
        self.tokens = tokens
        self.limit = tokens

    def _cancelAcquire(self, d: Deferred) -> None:
        """
        Remove a deferred d from our waiting list, as the deferred has been
        canceled.

        Note: We do not need to wrap this in a try/except to catch d not
        being in self.waiting because this canceller will not be called if
        d has fired. release() pops a deferred out of self.waiting and
        calls it, so the canceller will no longer be called.

        @param d: The deferred that has been canceled.
        """
        self.waiting.remove(d)

    def acquire(self) -> Deferred:
        """
        Attempt to acquire the token.

        @return: a L{Deferred} which fires on token acquisition.
        """
        assert (
            self.tokens >= 0
        ), "Internal inconsistency??  tokens should never be negative"
        d = Deferred(canceller=self._cancelAcquire)
        if not self.tokens:
            self.waiting.append(d)
        else:
            self.tokens = self.tokens - 1
            d.callback(self)
        return d

    def release(self) -> None:
        """
        Release the token.

        Should be called by whoever did the L{acquire}() when the shared
        resource is free.
        """
        assert (
            self.tokens < self.limit
        ), "Someone released me too many times: too many tokens!"
        self.tokens = self.tokens + 1
        if self.waiting:
            # someone is waiting to acquire token
            self.tokens = self.tokens - 1
            d = self.waiting.pop(0)
            d.callback(self)


class QueueOverflow(Exception):
    pass


class QueueUnderflow(Exception):
    pass


class DeferredQueue:
    """
    An event driven queue.

    Objects may be added as usual to this queue.  When an attempt is
    made to retrieve an object when the queue is empty, a L{Deferred} is
    returned which will fire when an object becomes available.

    @ivar size: The maximum number of objects to allow into the queue
        at a time.  When an attempt to add a new object would exceed this
        limit, L{QueueOverflow} is raised synchronously.  L{None} for no limit.
    @ivar backlog: The maximum number of L{Deferred} gets to allow at
        one time.  When an attempt is made to get an object which would
        exceed this limit, L{QueueUnderflow} is raised synchronously.  L{None}
        for no limit.
    """

    def __init__(
        self, size: Optional[int] = None, backlog: Optional[int] = None
    ) -> None:
        self.waiting = []  # type: List[Deferred]
        self.pending = []  # type: List[object]
        self.size = size
        self.backlog = backlog

    def _cancelGet(self, d: Deferred) -> None:
        """
        Remove a deferred d from our waiting list, as the deferred has been
        canceled.

        Note: We do not need to wrap this in a try/except to catch d not
        being in self.waiting because this canceller will not be called if
        d has fired. put() pops a deferred out of self.waiting and calls
        it, so the canceller will no longer be called.

        @param d: The deferred that has been canceled.
        """
        self.waiting.remove(d)

    def put(self, obj: object) -> None:
        """
        Add an object to this queue.

        @raise QueueOverflow: Too many objects are in this queue.
        """
        if self.waiting:
            self.waiting.pop(0).callback(obj)
        elif self.size is None or len(self.pending) < self.size:
            self.pending.append(obj)
        else:
            raise QueueOverflow()

    def get(self) -> Deferred:
        """
        Attempt to retrieve and remove an object from the queue.

        @return: a L{Deferred} which fires with the next object available in
        the queue.

        @raise QueueUnderflow: Too many (more than C{backlog})
        L{Deferred}s are already waiting for an object from this queue.
        """
        if self.pending:
            return succeed(self.pending.pop(0))
        elif self.backlog is None or len(self.waiting) < self.backlog:
            d = Deferred(canceller=self._cancelGet)
            self.waiting.append(d)
            return d
        else:
            raise QueueUnderflow()


class AlreadyTryingToLockError(Exception):
    """
    Raised when L{DeferredFilesystemLock.deferUntilLocked} is called twice on a
    single L{DeferredFilesystemLock}.
    """


class DeferredFilesystemLock(lockfile.FilesystemLock):
    """
    A L{FilesystemLock} that allows for a L{Deferred} to be fired when the lock is
    acquired.

    @ivar _scheduler: The object in charge of scheduling retries. In this
        implementation this is parameterized for testing.
    @ivar _interval: The retry interval for an L{IReactorTime} based scheduler.
    @ivar _tryLockCall: An L{IDelayedCall} based on C{_interval} that will manage
        the next retry for acquiring the lock.
    @ivar _timeoutCall: An L{IDelayedCall} based on C{deferUntilLocked}'s timeout
        argument.  This is in charge of timing out our attempt to acquire the
        lock.
    """

    _interval = 1
    _tryLockCall = None  # type: Optional[IDelayedCall]
    _timeoutCall = None  # type: Optional[IDelayedCall]

    def __init__(self, name: str, scheduler: Optional[IReactorTime] = None) -> None:
        """
        @param name: The name of the lock to acquire
        @param scheduler: An object which provides L{IReactorTime}
        """
        lockfile.FilesystemLock.__init__(self, name)

        if scheduler is None:
            from twisted.internet import reactor

            scheduler = cast(IReactorTime, reactor)

        self._scheduler = scheduler

    def deferUntilLocked(self, timeout: Optional[float] = None) -> Deferred:
        """
        Wait until we acquire this lock.  This method is not safe for
        concurrent use.

        @param timeout: the number of seconds after which to time out if the
            lock has not been acquired.

        @return: a L{Deferred} which will callback when the lock is acquired, or
            errback with a L{TimeoutError} after timing out or an
            L{AlreadyTryingToLockError} if the L{deferUntilLocked} has already
            been called and not successfully locked the file.
        """
        if self._tryLockCall is not None:
            return fail(
                AlreadyTryingToLockError(
                    "deferUntilLocked isn't safe for concurrent use."
                )
            )

        def _cancelLock(reason: Union[Failure, Exception]) -> None:
            """
            Cancel a L{DeferredFilesystemLock.deferUntilLocked} call.

            @type reason: L{Failure}
            @param reason: The reason why the call is cancelled.
            """
            assert self._tryLockCall is not None
            self._tryLockCall.cancel()
            self._tryLockCall = None
            if self._timeoutCall is not None and self._timeoutCall.active():
                self._timeoutCall.cancel()
                self._timeoutCall = None

            if self.lock():
                d.callback(None)
            else:
                d.errback(reason)

        d = Deferred(lambda deferred: _cancelLock(CancelledError()))

        def _tryLock() -> None:
            if self.lock():
                if self._timeoutCall is not None:
                    self._timeoutCall.cancel()
                    self._timeoutCall = None

                self._tryLockCall = None

                d.callback(None)
            else:
                if timeout is not None and self._timeoutCall is None:
                    reason = Failure(
                        TimeoutError(
                            "Timed out acquiring lock: %s after %fs"
                            % (self.name, timeout)
                        )
                    )
                    self._timeoutCall = self._scheduler.callLater(
                        timeout, _cancelLock, reason
                    )

                self._tryLockCall = self._scheduler.callLater(self._interval, _tryLock)

        _tryLock()

        return d


__all__ = [
    "Deferred",
    "DeferredList",
    "succeed",
    "fail",
    "FAILURE",
    "SUCCESS",
    "AlreadyCalledError",
    "TimeoutError",
    "gatherResults",
    "maybeDeferred",
    "ensureDeferred",
    "waitForDeferred",
    "deferredGenerator",
    "inlineCallbacks",
    "returnValue",
    "DeferredLock",
    "DeferredSemaphore",
    "DeferredQueue",
    "DeferredFilesystemLock",
    "AlreadyTryingToLockError",
    "CancelledError",
]<|MERGE_RESOLUTION|>--- conflicted
+++ resolved
@@ -231,7 +231,9 @@
     @param value: Anything
     @param timeout: The timeout
 
-    @raise: L{TimeoutError}
+    @raise TimeoutError: If C{value} is a L{Failure} that is a L{CancelledError}.
+    @raise Exception: If C{value} is a L{Failure} that is not a L{CancelledError},
+        it is re-raised.
 
     @since: 16.5
     """
@@ -864,11 +866,7 @@
 
     def asFuture(self, loop: AbstractEventLoop) -> Future:
         """
-<<<<<<< HEAD
-        Adapt a L{Deferred} into a L{Future} which is bound to C{loop}.
-=======
-        Adapt this L{Deferred} into a L{asyncio.Future} which is bound to C{loop}.
->>>>>>> 87e4864d
+        Adapt this L{Deferred} into a L{Future} which is bound to C{loop}.
 
         @note: converting a L{Deferred} to an L{Future} consumes both
             its result and its errors, so this method implicitly converts
@@ -877,17 +875,9 @@
 
         @since: Twisted 17.5.0
 
-<<<<<<< HEAD
         @param loop: The L{asyncio} event loop to bind the L{Future} to.
 
         @return: A L{Future} which will fire when the L{Deferred} fires.
-=======
-        @param loop: The asyncio event loop to bind the L{asyncio.Future} to.
-        @type loop: L{asyncio.AbstractEventLoop} or similar
-
-        @return: A Future which will fire when the Deferred fires.
-        @rtype: L{asyncio.Future}
->>>>>>> 87e4864d
         """
         try:
             createFuture = loop.create_future
@@ -930,9 +920,9 @@
 
         @since: Twisted 17.5.0
 
-        @param future: The Future to adapt.
-
-        @return: A Deferred which will fire when the Future fires.
+        @param future: The L{Future} to adapt.
+
+        @return: A L{Deferred} which will fire when the L{Future} fires.
         """
 
         class Adaptor:
@@ -1009,35 +999,7 @@
         return _cancellableInlineCallbacks(coro)
 
 
-<<<<<<< HEAD
 def ensureDeferred(coro: Union[CoroutineType, Deferred]) -> Deferred:
-=======
-def _cancelledToTimedOutError(value, timeout):
-    """
-    A default translation function that translates L{Failure}s that are
-    L{CancelledError}s to L{TimeoutError}s.
-
-    @param value: Anything
-    @type value: Anything
-
-    @param timeout: The timeout
-    @type timeout: L{int}
-
-    @rtype: C{value}
-    @raise TimeoutError: If C{value} is a L{Failure} that is a L{CancelledError}.
-    @raise Exception: If C{value} is a L{Failure} that is not a L{CancelledError},
-        it is re-raised.
-
-    @since: 16.5
-    """
-    if isinstance(value, failure.Failure):
-        value.trap(CancelledError)
-        raise TimeoutError(timeout, "Deferred")
-    return value
-
-
-def ensureDeferred(coro):
->>>>>>> 87e4864d
     """
     Schedule the execution of a coroutine that awaits/yields from L{Deferred}s,
     wrapping it in a L{Deferred} that will fire on success/failure of the
