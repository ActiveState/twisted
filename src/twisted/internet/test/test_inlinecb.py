# -*- test-case-name: twisted.internet.test.test_inlinecb -*-
# Copyright (c) Twisted Matrix Laboratories.
# See LICENSE for details.

"""
Tests for L{twisted.internet.defer.inlineCallbacks}.

Some tests for inlineCallbacks are defined in L{twisted.test.test_defgen} as
well.
"""

from __future__ import division, absolute_import

import sys

from twisted.trial.unittest import TestCase, SynchronousTestCase
from twisted.internet.defer import (
    Deferred, returnValue, inlineCallbacks, CancelledError)


class StopIterationReturnTests(TestCase):
    """
    On Python 3.4 and newer generator functions may use the C{return} statement
    with a value, which is attached to the L{StopIteration} exception that is
    raised.

    L{inlineCallbacks} will use this value when it fires the C{callback}.
    """

    def test_returnWithValue(self):
        """
        If the C{return} statement has a value it is propagated back to the
        L{Deferred} that the C{inlineCallbacks} function returned.
        """
        environ = {"inlineCallbacks": inlineCallbacks}
        exec("""
@inlineCallbacks
def f(d):
    yield d
    return 14
        """, environ)
        d1 = Deferred()
        d2 = environ["f"](d1)
        d1.callback(None)
        self.assertEqual(self.successResultOf(d2), 14)



if sys.version_info < (3, 4):
    StopIterationReturnTests.skip = "Test requires Python 3.4 or greater"



class NonLocalExitTests(TestCase):
    """
    It's possible for L{returnValue} to be (accidentally) invoked at a stack
    level below the L{inlineCallbacks}-decorated function which it is exiting.
    If this happens, L{returnValue} should report useful errors.

    If L{returnValue} is invoked from a function not decorated by
    L{inlineCallbacks}, it will emit a warning if it causes an
    L{inlineCallbacks} function further up the stack to exit.
    """

    def mistakenMethod(self):
        """
        This method mistakenly invokes L{returnValue}, despite the fact that it
        is not decorated with L{inlineCallbacks}.
        """
        returnValue(1)


    def assertMistakenMethodWarning(self, resultList):
        """
        Flush the current warnings and assert that we have been told that
        C{mistakenMethod} was invoked, and that the result from the Deferred
        that was fired (appended to the given list) is C{mistakenMethod}'s
        result.  The warning should indicate that an inlineCallbacks function
        called 'inline' was made to exit.
        """
        self.assertEqual(resultList, [1])
        warnings = self.flushWarnings(offendingFunctions=[self.mistakenMethod])
        self.assertEqual(len(warnings), 1)
        self.assertEqual(warnings[0]['category'], DeprecationWarning)
        self.assertEqual(
            warnings[0]['message'],
            "returnValue() in 'mistakenMethod' causing 'inline' to exit: "
            "returnValue should only be invoked by functions decorated with "
            "inlineCallbacks")


    def test_returnValueNonLocalWarning(self):
        """
        L{returnValue} will emit a non-local exit warning in the simplest case,
        where the offending function is invoked immediately.
        """
        @inlineCallbacks
        def inline():
            self.mistakenMethod()
            returnValue(2)
            yield 0
        d = inline()
        results = []
        d.addCallback(results.append)
        self.assertMistakenMethodWarning(results)


    def test_returnValueNonLocalDeferred(self):
        """
        L{returnValue} will emit a non-local warning in the case where the
        L{inlineCallbacks}-decorated function has already yielded a Deferred
        and therefore moved its generator function along.
        """
        cause = Deferred()
        @inlineCallbacks
        def inline():
            yield cause
            self.mistakenMethod()
            returnValue(2)
        effect = inline()
        results = []
        effect.addCallback(results.append)
        self.assertEqual(results, [])
        cause.callback(1)
        self.assertMistakenMethodWarning(results)



class ForwardTraceBackTests(SynchronousTestCase):

    def test_forwardTracebacks(self):
        """
        Chained inlineCallbacks are forwarding the traceback information
        from generator to generator.

        A first simple test with a couple of inline callbacks.
        """

        @inlineCallbacks
        def erroring():
            yield "forcing generator"
            raise Exception('Error Marker')

        @inlineCallbacks
        def calling():
            yield erroring()

        d = calling()
        f = self.failureResultOf(d)
<<<<<<< HEAD
        tb = f.getTraceback()
        self.assertIn("in erroring", tb)
        self.assertIn("in calling", tb)
        self.assertIn("Error Marker", tb)


    def test_forwardLotsOfTracebacks(self):
        """
        Several Chained inlineCallbacks gives information about all generators.

        A wider test with a 4 chained inline callbacks.

        Application stack-trace should be reported, and implementation details
        like "throwExceptionIntoGenerator" symbols are omitted from the stack.

        Note that the previous test is testing the simple case, and this one is
        testing the deep recursion case.

        That case needs specific code in failure.py to accomodate to stack
        breakage introduced by throwExceptionIntoGenerator.

        Hence we keep the two tests in order to sort out which code we
        might have regression in.
        """

        @inlineCallbacks
        def erroring():
            yield "forcing generator"
            raise Exception('Error Marker')

        @inlineCallbacks
        def calling3():
            yield erroring()

        @inlineCallbacks
        def calling2():
            yield calling3()

        @inlineCallbacks
        def calling():
            yield calling2()

        d = calling()
        f = self.failureResultOf(d)
        tb = f.getTraceback()
        self.assertIn("in erroring", tb)
        self.assertIn("in calling", tb)
        self.assertIn("in calling2", tb)
        self.assertIn("in calling3", tb)
        self.assertNotIn("throwExceptionIntoGenerator", tb)
        self.assertIn("Error Marker", tb)
=======
        self.assertIn("in erroring", f.getTraceback())



class UntranslatedError(Exception):
    """
    Untranslated exception type when testing an exception translation.
    """



class TranslatedError(Exception):
    """
    Translated exception type when testing an exception translation.
    """



class DontFail(Exception):
    """
    Sample exception type.
    """

    def __init__(self, actual):
        Exception.__init__(self)
        self.actualValue = actual



class CancellationTests(SynchronousTestCase):
    """
    Tests for cancellation of L{Deferred}s returned by L{inlineCallbacks}.
    For each of these tests, let:
        - C{G} be a generator decorated with C{inlineCallbacks}
        - C{D} be a L{Deferred} returned by C{G}
        - C{C} be a L{Deferred} awaited by C{G} with C{yield}
    """

    def setUp(self):
        """
        Set up the list of outstanding L{Deferred}s.
        """
        self.deferredsOutstanding = []


    def tearDown(self):
        """
        If any L{Deferred}s are still outstanding, fire them.
        """
        while self.deferredsOutstanding:
            self.deferredGotten()


    @inlineCallbacks
    def sampleInlineCB(self, getChildDeferred=None):
        """
        Generator for testing cascade cancelling cases.

        @param getChildDeferred: Some callable returning L{Deferred} that we
            awaiting (with C{yield})
        """
        if getChildDeferred is None:
            getChildDeferred = self.getDeferred
        try:
            x = yield getChildDeferred()
        except UntranslatedError:
            raise TranslatedError()
        except DontFail as df:
            x = df.actualValue - 2
        returnValue(x + 1)


    def getDeferred(self):
        """
        A sample function that returns a L{Deferred} that can be fired on
        demand, by L{CancellationTests.deferredGotten}.

        @return: L{Deferred} that can be fired on demand.
        """
        self.deferredsOutstanding.append(Deferred())
        return self.deferredsOutstanding[-1]


    def deferredGotten(self, result=None):
        """
        Fire the L{Deferred} returned from the least-recent call to
        L{CancellationTests.getDeferred}.

        @param result: result object to be used when firing the L{Deferred}.
        """
        self.deferredsOutstanding.pop(0).callback(result)


    def test_cascadeCancellingOnCancel(self):
        """
        When C{D} cancelled, C{C} will be immediately cancelled too.
        """
        childResultHolder = ['FAILURE']
        def getChildDeferred():
            d = Deferred()
            def _eb(result):
                childResultHolder[0] = result.check(CancelledError)
                return result
            d.addErrback(_eb)
            return d
        d = self.sampleInlineCB(getChildDeferred=getChildDeferred)
        d.addErrback(lambda result: None)
        d.cancel()
        self.assertEqual(
            childResultHolder[0],
            CancelledError,
            "no cascade cancelling occurs",
        )


    def test_errbackCancelledErrorOnCancel(self):
        """
        When C{D} cancelled, CancelledError from C{C} will be errbacked
        through C{D}.
        """
        d = self.sampleInlineCB()
        d.cancel()
        self.assertRaises(
            CancelledError,
            self.failureResultOf(d).raiseException,
        )


    def test_errorToErrorTranslation(self):
        """
        When C{D} is cancelled, and C raises a particular type of error, C{G}
        may catch that error at the point of yielding and translate it into
        a different error which may be received by application code.
        """
        def cancel(it):
            it.errback(UntranslatedError())
        a = Deferred(cancel)
        d = self.sampleInlineCB(lambda: a)
        d.cancel()
        self.assertRaises(
            TranslatedError,
            self.failureResultOf(d).raiseException,
        )


    def test_errorToSuccessTranslation(self):
        """
        When C{D} is cancelled, and C{C} raises a particular type of error,
        C{G} may catch that error at the point of yielding and translate it
        into a result value which may be received by application code.
        """
        def cancel(it):
            it.errback(DontFail(4321))
        a = Deferred(cancel)
        d = self.sampleInlineCB(lambda: a)
        results = []
        d.addCallback(results.append)
        d.cancel()
        self.assertEquals(results, [4320])


    def test_asynchronousCancellation(self):
        """
        When C{D} is cancelled, it won't reach the callbacks added to it by
        application code until C{C} reaches the point in its callback chain
        where C{G} awaits it.  Otherwise, application code won't be able to
        track resource usage that C{D} may be using.
        """
        moreDeferred = Deferred()

        def deferMeMore(result):
            result.trap(CancelledError)
            return moreDeferred

        def deferMe():
            d = Deferred()
            d.addErrback(deferMeMore)
            return d

        d = self.sampleInlineCB(getChildDeferred=deferMe)
        d.cancel()
        self.assertNoResult(d)
        moreDeferred.callback(6543)
        self.assertEqual(self.successResultOf(d), 6544)
>>>>>>> 8460a0bf
<|MERGE_RESOLUTION|>--- conflicted
+++ resolved
@@ -147,7 +147,6 @@
 
         d = calling()
         f = self.failureResultOf(d)
-<<<<<<< HEAD
         tb = f.getTraceback()
         self.assertIn("in erroring", tb)
         self.assertIn("in calling", tb)
@@ -199,7 +198,6 @@
         self.assertIn("in calling3", tb)
         self.assertNotIn("throwExceptionIntoGenerator", tb)
         self.assertIn("Error Marker", tb)
-=======
         self.assertIn("in erroring", f.getTraceback())
 
 
@@ -383,5 +381,4 @@
         d.cancel()
         self.assertNoResult(d)
         moreDeferred.callback(6543)
-        self.assertEqual(self.successResultOf(d), 6544)
->>>>>>> 8460a0bf
+        self.assertEqual(self.successResultOf(d), 6544)